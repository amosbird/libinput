/*
 * Copyright © 2014-2015 Red Hat, Inc.
 *
 * Permission is hereby granted, free of charge, to any person obtaining a
 * copy of this software and associated documentation files (the "Software"),
 * to deal in the Software without restriction, including without limitation
 * the rights to use, copy, modify, merge, publish, distribute, sublicense,
 * and/or sell copies of the Software, and to permit persons to whom the
 * Software is furnished to do so, subject to the following conditions:
 *
 * The above copyright notice and this permission notice (including the next
 * paragraph) shall be included in all copies or substantial portions of the
 * Software.
 *
 * THE SOFTWARE IS PROVIDED "AS IS", WITHOUT WARRANTY OF ANY KIND, EXPRESS OR
 * IMPLIED, INCLUDING BUT NOT LIMITED TO THE WARRANTIES OF MERCHANTABILITY,
 * FITNESS FOR A PARTICULAR PURPOSE AND NONINFRINGEMENT.  IN NO EVENT SHALL
 * THE AUTHORS OR COPYRIGHT HOLDERS BE LIABLE FOR ANY CLAIM, DAMAGES OR OTHER
 * LIABILITY, WHETHER IN AN ACTION OF CONTRACT, TORT OR OTHERWISE, ARISING
 * FROM, OUT OF OR IN CONNECTION WITH THE SOFTWARE OR THE USE OR OTHER
 * DEALINGS IN THE SOFTWARE.
 */

#include "config.h"

#include <assert.h>
#include <math.h>
#include <stdbool.h>
#include <limits.h>

#include "evdev-mt-touchpad.h"

#define DEFAULT_TRACKPOINT_ACTIVITY_TIMEOUT 300 /* ms */
#define DEFAULT_KEYBOARD_ACTIVITY_TIMEOUT_1 200 /* ms */
#define DEFAULT_KEYBOARD_ACTIVITY_TIMEOUT_2 500 /* ms */
#define FAKE_FINGER_OVERFLOW (1 << 7)

static inline int
tp_hysteresis(int in, int center, int margin)
{
	int diff = in - center;
	if (abs(diff) <= margin)
		return center;

	if (diff > margin)
		return center + diff - margin;
	else
		return center + diff + margin;
}

static inline struct device_coords *
tp_motion_history_offset(struct tp_touch *t, int offset)
{
	int offset_index =
		(t->history.index - offset + TOUCHPAD_HISTORY_LENGTH) %
		TOUCHPAD_HISTORY_LENGTH;

	return &t->history.samples[offset_index];
}

struct normalized_coords
tp_filter_motion(struct tp_dispatch *tp,
		 const struct normalized_coords *unaccelerated,
		 uint64_t time)
{
	if (normalized_is_zero(*unaccelerated))
		return *unaccelerated;

	return filter_dispatch(tp->device->pointer.filter,
			       unaccelerated, tp, time);
}

static inline void
tp_motion_history_push(struct tp_touch *t)
{
	int motion_index = (t->history.index + 1) % TOUCHPAD_HISTORY_LENGTH;

	if (t->history.count < TOUCHPAD_HISTORY_LENGTH)
		t->history.count++;

	t->history.samples[motion_index] = t->point;
	t->history.index = motion_index;
}

static inline void
tp_motion_hysteresis(struct tp_dispatch *tp,
		     struct tp_touch *t)
{
	int x = t->point.x,
	    y = t->point.y;

	if (t->history.count == 0) {
		t->hysteresis_center = t->point;
	} else {
		x = tp_hysteresis(x,
				  t->hysteresis_center.x,
				  tp->hysteresis_margin.x);
		y = tp_hysteresis(y,
				  t->hysteresis_center.y,
				  tp->hysteresis_margin.y);
		t->hysteresis_center.x = x;
		t->hysteresis_center.y = y;
		t->point.x = x;
		t->point.y = y;
	}
}

static inline void
tp_motion_history_reset(struct tp_touch *t)
{
	t->history.count = 0;
}

static inline struct tp_touch *
tp_current_touch(struct tp_dispatch *tp)
{
	return &tp->touches[min(tp->slot, tp->ntouches - 1)];
}

static inline struct tp_touch *
tp_get_touch(struct tp_dispatch *tp, unsigned int slot)
{
	assert(slot < tp->ntouches);
	return &tp->touches[slot];
}

static inline unsigned int
tp_fake_finger_count(struct tp_dispatch *tp)
{
	if (tp->fake_touches & FAKE_FINGER_OVERFLOW)
		return FAKE_FINGER_OVERFLOW;
	else /* don't count BTN_TOUCH */
		return ffs(tp->fake_touches >> 1);
}

static inline bool
tp_fake_finger_is_touching(struct tp_dispatch *tp)
{
	return tp->fake_touches & 0x1;
}

static inline void
tp_fake_finger_set(struct tp_dispatch *tp,
		   unsigned int code,
		   bool is_press)
{
	unsigned int shift;

	switch (code) {
	case BTN_TOUCH:
		if (!is_press)
			tp->fake_touches &= ~FAKE_FINGER_OVERFLOW;
		shift = 0;
		break;
	case BTN_TOOL_FINGER:
		shift = 1;
		break;
	case BTN_TOOL_DOUBLETAP:
	case BTN_TOOL_TRIPLETAP:
	case BTN_TOOL_QUADTAP:
		shift = code - BTN_TOOL_DOUBLETAP + 2;
		break;
	/* when QUINTTAP is released we're either switching to 6 fingers
	   (flag stays in place until BTN_TOUCH is released) or
	   one of DOUBLE/TRIPLE/QUADTAP (will clear the flag on press) */
	case BTN_TOOL_QUINTTAP:
		if (is_press)
			tp->fake_touches |= FAKE_FINGER_OVERFLOW;
		return;
	default:
		return;
	}

	if (is_press) {
		tp->fake_touches &= ~FAKE_FINGER_OVERFLOW;
		tp->fake_touches |= 1 << shift;

	} else {
		tp->fake_touches &= ~(0x1 << shift);
	}
}

static inline void
tp_new_touch(struct tp_dispatch *tp, struct tp_touch *t, uint64_t time)
{
	if (t->state == TOUCH_BEGIN ||
	    t->state == TOUCH_UPDATE ||
	    t->state == TOUCH_HOVERING)
		return;

	/* we begin the touch as hovering because until BTN_TOUCH happens we
	 * don't know if it's a touch down or not. And BTN_TOUCH may happen
	 * after ABS_MT_TRACKING_ID */
	tp_motion_history_reset(t);
	t->dirty = true;
	t->has_ended = false;
	t->state = TOUCH_HOVERING;
	t->pinned.is_pinned = false;
	t->millis = time;
	tp->queued |= TOUCHPAD_EVENT_MOTION;
}

static inline void
tp_begin_touch(struct tp_dispatch *tp, struct tp_touch *t, uint64_t time)
{
	t->dirty = true;
	t->state = TOUCH_BEGIN;
	t->millis = time;
	tp->nfingers_down++;
	t->palm.time = time;
	t->is_thumb = false;
	t->tap.is_thumb = false;
	assert(tp->nfingers_down >= 1);
}

/**
 * End a touch, even if the touch sequence is still active.
 */
static inline void
tp_end_touch(struct tp_dispatch *tp, struct tp_touch *t, uint64_t time)
{
	switch (t->state) {
	case TOUCH_HOVERING:
		t->state = TOUCH_NONE;
		/* fallthough */
	case TOUCH_NONE:
	case TOUCH_END:
		return;
	case TOUCH_BEGIN:
	case TOUCH_UPDATE:
		break;

	}

	t->dirty = true;
	t->palm.state = PALM_NONE;
	t->state = TOUCH_END;
	t->pinned.is_pinned = false;
	t->millis = time;
	t->palm.time = 0;
	assert(tp->nfingers_down >= 1);
	tp->nfingers_down--;
	tp->queued |= TOUCHPAD_EVENT_MOTION;
}

/**
 * End the touch sequence on ABS_MT_TRACKING_ID -1 or when the BTN_TOOL_* 0 is received.
 */
static inline void
tp_end_sequence(struct tp_dispatch *tp, struct tp_touch *t, uint64_t time)
{
	t->has_ended = true;
	tp_end_touch(tp, t, time);
}

static double
tp_estimate_delta(int x0, int x1, int x2, int x3)
{
	return (x0 + x1 - x2 - x3) / 4.0;
}

struct normalized_coords
tp_get_delta(struct tp_touch *t)
{
	struct device_float_coords delta;
	const struct normalized_coords zero = { 0.0, 0.0 };

	if (t->history.count < TOUCHPAD_MIN_SAMPLES)
		return zero;

	delta.x = tp_estimate_delta(tp_motion_history_offset(t, 0)->x,
				    tp_motion_history_offset(t, 1)->x,
				    tp_motion_history_offset(t, 2)->x,
				    tp_motion_history_offset(t, 3)->x);
	delta.y = tp_estimate_delta(tp_motion_history_offset(t, 0)->y,
				    tp_motion_history_offset(t, 1)->y,
				    tp_motion_history_offset(t, 2)->y,
				    tp_motion_history_offset(t, 3)->y);

	return tp_normalize_delta(t->tp, delta);
}

static void
tp_process_absolute(struct tp_dispatch *tp,
		    const struct input_event *e,
		    uint64_t time)
{
	struct tp_touch *t = tp_current_touch(tp);

	switch(e->code) {
	case ABS_MT_POSITION_X:
		t->point.x = e->value;
		t->millis = time;
		t->dirty = true;
		tp->queued |= TOUCHPAD_EVENT_MOTION;
		break;
	case ABS_MT_POSITION_Y:
		t->point.y = e->value;
		t->millis = time;
		t->dirty = true;
		tp->queued |= TOUCHPAD_EVENT_MOTION;
		break;
	case ABS_MT_SLOT:
		tp->slot = e->value;
		break;
	case ABS_MT_DISTANCE:
		t->distance = e->value;
		break;
	case ABS_MT_TRACKING_ID:
		if (e->value != -1)
			tp_new_touch(tp, t, time);
		else
			tp_end_sequence(tp, t, time);
		break;
	case ABS_MT_PRESSURE:
		t->pressure = e->value;
		break;
	}
}

static void
tp_process_absolute_st(struct tp_dispatch *tp,
		       const struct input_event *e,
		       uint64_t time)
{
	struct tp_touch *t = tp_current_touch(tp);

	switch(e->code) {
	case ABS_X:
		t->point.x = e->value;
		t->millis = time;
		t->dirty = true;
		tp->queued |= TOUCHPAD_EVENT_MOTION;
		break;
	case ABS_Y:
		t->point.y = e->value;
		t->millis = time;
		t->dirty = true;
		tp->queued |= TOUCHPAD_EVENT_MOTION;
		break;
	}
}

static inline void
tp_restore_synaptics_touches(struct tp_dispatch *tp,
			     uint64_t time)
{
	unsigned int i;
	unsigned int nfake_touches;

	nfake_touches = tp_fake_finger_count(tp);
	if (nfake_touches < 3)
		return;

	if (tp->nfingers_down >= nfake_touches ||
	    tp->nfingers_down == tp->num_slots)
		return;

	/* Synaptics devices may end touch 2 on BTN_TOOL_TRIPLETAP
	 * and start it again on the next frame with different coordinates
	 * (#91352). We search the touches we have, if there is one that has
	 * just ended despite us being on tripletap, we move it back to
	 * update.
	 */
	for (i = 0; i < tp->num_slots; i++) {
		struct tp_touch *t = tp_get_touch(tp, i);

		if (t->state != TOUCH_END)
			continue;

		/* new touch, move it through begin to update immediately */
		tp_new_touch(tp, t, time);
		tp_begin_touch(tp, t, time);
		t->state = TOUCH_UPDATE;
	}
}

static void
tp_process_fake_touches(struct tp_dispatch *tp,
			uint64_t time)
{
	struct tp_touch *t;
	unsigned int nfake_touches;
	unsigned int i, start;

	nfake_touches = tp_fake_finger_count(tp);
	if (nfake_touches == FAKE_FINGER_OVERFLOW)
		return;

	if (tp->device->model_flags &
	    EVDEV_MODEL_SYNAPTICS_SERIAL_TOUCHPAD)
		tp_restore_synaptics_touches(tp, time);

	start = tp->has_mt ? tp->num_slots : 0;
	for (i = start; i < tp->ntouches; i++) {
		t = tp_get_touch(tp, i);
		if (i < nfake_touches)
			tp_new_touch(tp, t, time);
		else
			tp_end_sequence(tp, t, time);
	}
}

static void
tp_process_trackpoint_button(struct tp_dispatch *tp,
			     const struct input_event *e,
			     uint64_t time)
{
	struct evdev_dispatch *dispatch;
	struct input_event event;

	if (!tp->buttons.trackpoint ||
	    (tp->device->tags & EVDEV_TAG_TOUCHPAD_TRACKPOINT) == 0)
		return;

	dispatch = tp->buttons.trackpoint->dispatch;

	event = *e;

	switch (event.code) {
	case BTN_0:
		event.code = BTN_LEFT;
		break;
	case BTN_1:
		event.code = BTN_RIGHT;
		break;
	case BTN_2:
		event.code = BTN_MIDDLE;
		break;
	default:
		return;
	}

	dispatch->interface->process(dispatch,
				     tp->buttons.trackpoint,
				     &event, time);
}

static void
tp_process_key(struct tp_dispatch *tp,
	       const struct input_event *e,
	       uint64_t time)
{
	switch (e->code) {
		case BTN_LEFT:
		case BTN_MIDDLE:
		case BTN_RIGHT:
			tp_process_button(tp, e, time);
			break;
		case BTN_TOUCH:
		case BTN_TOOL_FINGER:
		case BTN_TOOL_DOUBLETAP:
		case BTN_TOOL_TRIPLETAP:
		case BTN_TOOL_QUADTAP:
		case BTN_TOOL_QUINTTAP:
			tp_fake_finger_set(tp, e->code, !!e->value);
			break;
		case BTN_0:
		case BTN_1:
		case BTN_2:
			tp_process_trackpoint_button(tp, e, time);
			break;
	}
}

static void
tp_unpin_finger(struct tp_dispatch *tp, struct tp_touch *t)
{
	double xdist, ydist;

	if (!t->pinned.is_pinned)
		return;

	xdist = abs(t->point.x - t->pinned.center.x);
	xdist *= tp->buttons.motion_dist.x_scale_coeff;
	ydist = abs(t->point.y - t->pinned.center.y);
	ydist *= tp->buttons.motion_dist.y_scale_coeff;

	/* 3mm movement -> unpin */
	if (hypot(xdist, ydist) >= 3.0) {
		t->pinned.is_pinned = false;
		return;
	}
}

static void
tp_pin_fingers(struct tp_dispatch *tp)
{
	struct tp_touch *t;

	tp_for_each_touch(tp, t) {
		t->pinned.is_pinned = true;
		t->pinned.center = t->point;
	}
}

int
tp_touch_active(struct tp_dispatch *tp, struct tp_touch *t)
{
	return (t->state == TOUCH_BEGIN || t->state == TOUCH_UPDATE) &&
		t->palm.state == PALM_NONE &&
		!t->pinned.is_pinned &&
		!t->is_thumb &&
		tp_button_touch_active(tp, t) &&
		tp_edge_scroll_touch_active(tp, t);
}

bool
tp_palm_tap_is_palm(struct tp_dispatch *tp, struct tp_touch *t)
{
	if (t->state != TOUCH_BEGIN)
		return false;

	if (t->point.x > tp->palm.left_edge &&
	    t->point.x < tp->palm.right_edge)
		return false;

	/* We're inside the left/right palm edge and in the northern half of
	 * the touchpad - this tap is a palm */
	if (t->point.y < tp->palm.vert_center) {
		log_debug(tp_libinput_context(tp),
			  "palm: palm-tap detected\n");
		return true;
	}

	return false;
}

static int
tp_palm_detect_dwt(struct tp_dispatch *tp, struct tp_touch *t, uint64_t time)
{
	if (tp->dwt.keyboard_active &&
	    t->state == TOUCH_BEGIN) {
		t->palm.state = PALM_TYPING;
		t->palm.first = t->point;
		return 1;
	} else if (!tp->dwt.keyboard_active &&
		   t->state == TOUCH_UPDATE &&
		   t->palm.state == PALM_TYPING) {
		/* If a touch has started before the first or after the last
		   key press, release it on timeout. Benefit: a palm rested
		   while typing on the touchpad will be ignored, but a touch
		   started once we stop typing will be able to control the
		   pointer (alas not tap, etc.).
		   */
		if (t->palm.time == 0 ||
		    t->palm.time > tp->dwt.keyboard_last_press_time) {
			t->palm.state = PALM_NONE;
			log_debug(tp_libinput_context(tp),
				  "palm: touch released, timeout after typing\n");
		}
	}

	return 0;
}

static int
tp_palm_detect_trackpoint(struct tp_dispatch *tp,
			  struct tp_touch *t,
			  uint64_t time)
{
	if (!tp->palm.monitor_trackpoint)
		return 0;

	if (t->palm.state == PALM_NONE &&
	    t->state == TOUCH_BEGIN &&
	    tp->palm.trackpoint_active) {
		t->palm.state = PALM_TRACKPOINT;
		return 1;
	} else if (t->palm.state == PALM_TRACKPOINT &&
		   t->state == TOUCH_UPDATE &&
		   !tp->palm.trackpoint_active) {

		if (t->palm.time == 0 ||
		    t->palm.time > tp->palm.trackpoint_last_event_time) {
			t->palm.state = PALM_NONE;
			log_debug(tp_libinput_context(tp),
				  "palm: touch released, timeout after trackpoint\n");
		}
	}

	return 0;
}

static void
tp_palm_detect(struct tp_dispatch *tp, struct tp_touch *t, uint64_t time)
{
	const int PALM_TIMEOUT = 200; /* ms */
	const int DIRECTIONS = NE|E|SE|SW|W|NW;
	struct device_float_coords delta;
	int dirs;

	if (tp_palm_detect_dwt(tp, t, time))
		goto out;

	if (tp_palm_detect_trackpoint(tp, t, time))
		goto out;

	/* If labelled a touch as palm, we unlabel as palm when
	   we move out of the palm edge zone within the timeout, provided
	   the direction is within 45 degrees of the horizontal.
	 */
	if (t->palm.state == PALM_EDGE) {
		if (time < t->palm.time + PALM_TIMEOUT &&
		    (t->point.x > tp->palm.left_edge && t->point.x < tp->palm.right_edge)) {
			delta = device_delta(t->point, t->palm.first);
			dirs = normalized_get_direction(
						tp_normalize_delta(tp, delta));
			if ((dirs & DIRECTIONS) && !(dirs & ~DIRECTIONS)) {
				t->palm.state = PALM_NONE;
				log_debug(tp_libinput_context(tp),
					  "palm: touch released, out of edge zone\n");
			}
		}
		return;
	}

	/* palm must start in exclusion zone, it's ok to move into
	   the zone without being a palm */
	if (t->state != TOUCH_BEGIN ||
	    (t->point.x > tp->palm.left_edge && t->point.x < tp->palm.right_edge))
		return;

	/* don't detect palm in software button areas, it's
	   likely that legitimate touches start in the area
	   covered by the exclusion zone */
	if (tp->buttons.is_clickpad &&
	    tp_button_is_inside_softbutton_area(tp, t))
		return;

	if (tp_touch_get_edge(tp, t) & EDGE_RIGHT)
		return;

	t->palm.state = PALM_EDGE;
	t->palm.time = time;
	t->palm.first = t->point;

out:
	log_debug(tp_libinput_context(tp),
		  "palm: palm detected (%s)\n",
		  t->palm.state == PALM_EDGE ? "edge" :
		  t->palm.state == PALM_TYPING ? "typing" : "trackpoint");
}

static void
tp_thumb_detect(struct tp_dispatch *tp, struct tp_touch *t)
{
	/* once a thumb, always a thumb */
	if (!tp->thumb.detect_thumbs || t->is_thumb)
		return;

	/* Note: a thumb at the edge of the touchpad won't trigger the
	 * threshold, the surface area is usually too small.
	 */
	if (t->pressure < tp->thumb.threshold)
		return;

	t->is_thumb = true;

	/* now what? we marked it as thumb, so:
	 *
	 * - pointer motion must ignore this touch
	 * - clickfinger must ignore this touch for finger count
	 * - software buttons are unaffected
	 * - edge scrolling unaffected
	 * - gestures: unaffected
	 * - tapping: honour thumb on begin, ignore it otherwise for now,
	 *   this gets a tad complicated otherwise
	 */
}

static void
tp_unhover_abs_distance(struct tp_dispatch *tp, uint64_t time)
{
	struct tp_touch *t;
	unsigned int i;

	for (i = 0; i < tp->ntouches; i++) {
		t = tp_get_touch(tp, i);

		if (t->state == TOUCH_HOVERING) {
			if (t->distance == 0) {
				/* avoid jumps when landing a finger */
				tp_motion_history_reset(t);
				tp_begin_touch(tp, t, time);
			}
		} else {
			if (t->distance > 0)
				tp_end_touch(tp, t, time);
		}
	}
}

static void
tp_unhover_fake_touches(struct tp_dispatch *tp, uint64_t time)
{
	struct tp_touch *t;
	unsigned int nfake_touches;
	int i;

	if (!tp->fake_touches && !tp->nfingers_down)
		return;

	nfake_touches = tp_fake_finger_count(tp);
	if (nfake_touches == FAKE_FINGER_OVERFLOW)
		return;

	if (tp->nfingers_down == nfake_touches &&
	    ((tp->nfingers_down == 0 && !tp_fake_finger_is_touching(tp)) ||
	     (tp->nfingers_down > 0 && tp_fake_finger_is_touching(tp))))
		return;

	/* if BTN_TOUCH is set and we have less fingers down than fake
	 * touches, switch each hovering touch to BEGIN
	 * until nfingers_down matches nfake_touches
	 */
	if (tp_fake_finger_is_touching(tp) &&
	    tp->nfingers_down < nfake_touches) {
		for (i = 0; i < (int)tp->ntouches; i++) {
			t = tp_get_touch(tp, i);

			if (t->state == TOUCH_HOVERING) {
				tp_begin_touch(tp, t, time);

				if (tp->nfingers_down >= nfake_touches)
					break;
			}
		}
	}

	/* if BTN_TOUCH is unset end all touches, we're hovering now. If we
	 * have too many touches also end some of them. This is done in
	 * reverse order.
	 */
	if (tp->nfingers_down > nfake_touches ||
	    !tp_fake_finger_is_touching(tp)) {
		for (i = tp->ntouches - 1; i >= 0; i--) {
			t = tp_get_touch(tp, i);

			if (t->state == TOUCH_HOVERING ||
			    t->state == TOUCH_NONE)
				continue;

			tp_end_touch(tp, t, time);

			if (tp_fake_finger_is_touching(tp) &&
			    tp->nfingers_down == nfake_touches)
				break;
		}
	}
}

static void
tp_unhover_touches(struct tp_dispatch *tp, uint64_t time)
{
	if (tp->reports_distance)
		tp_unhover_abs_distance(tp, time);
	else
		tp_unhover_fake_touches(tp, time);

}

static void
tp_process_state(struct tp_dispatch *tp, uint64_t time)
{
	struct tp_touch *t;
	struct tp_touch *first = tp_get_touch(tp, 0);
	unsigned int i;
	bool restart_filter = false;

	tp_process_fake_touches(tp, time);
	tp_unhover_touches(tp, time);

	for (i = 0; i < tp->ntouches; i++) {
		t = tp_get_touch(tp, i);

		/* semi-mt finger postions may "jump" when nfingers changes */
		if (tp->semi_mt && tp->nfingers_down != tp->old_nfingers_down)
			tp_motion_history_reset(t);

		if (i >= tp->num_slots && t->state != TOUCH_NONE) {
			t->point = first->point;
			if (!t->dirty)
				t->dirty = first->dirty;
		}

		if (!t->dirty)
			continue;

		tp_thumb_detect(tp, t);
		tp_palm_detect(tp, t, time);

		tp_motion_hysteresis(tp, t);
		tp_motion_history_push(t);

		tp_unpin_finger(tp, t);

		if (t->state == TOUCH_BEGIN)
			restart_filter = true;
	}

	if (restart_filter)
		filter_restart(tp->device->pointer.filter, tp, time);

	tp_button_handle_state(tp, time);
	tp_edge_scroll_handle_state(tp, time);

	/*
	 * We have a physical button down event on a clickpad. To avoid
	 * spurious pointer moves by the clicking finger we pin all fingers.
	 * We unpin fingers when they move more then a certain threshold to
	 * to allow drag and drop.
	 */
	if ((tp->queued & TOUCHPAD_EVENT_BUTTON_PRESS) &&
	    tp->buttons.is_clickpad)
		tp_pin_fingers(tp);

	tp_gesture_handle_state(tp, time);
}

static void
tp_post_process_state(struct tp_dispatch *tp, uint64_t time)
{
	struct tp_touch *t;

	tp_for_each_touch(tp, t) {

		if (!t->dirty)
			continue;

		if (t->state == TOUCH_END) {
			if (t->has_ended)
				t->state = TOUCH_NONE;
			else
				t->state = TOUCH_HOVERING;
		} else if (t->state == TOUCH_BEGIN) {
			t->state = TOUCH_UPDATE;
		}

		t->dirty = false;
	}

	tp->old_nfingers_down = tp->nfingers_down;
	tp->buttons.old_state = tp->buttons.state;

	tp->queued = TOUCHPAD_EVENT_NONE;
}

static void
tp_post_events(struct tp_dispatch *tp, uint64_t time)
{
	int filter_motion = 0;

	/* Only post (top) button events while suspended */
	if (tp->device->suspended) {
		tp_post_button_events(tp, time);
		return;
	}

	filter_motion |= tp_tap_handle_state(tp, time);
	filter_motion |= tp_post_button_events(tp, time);

	if (filter_motion ||
	    tp->palm.trackpoint_active ||
	    tp->dwt.keyboard_active) {
		tp_edge_scroll_stop_events(tp, time);
		tp_gesture_cancel(tp, time);
		return;
	}

	if (tp_edge_scroll_post_events(tp, time) != 0)
		return;

	tp_gesture_post_events(tp, time);
}

static void
tp_handle_state(struct tp_dispatch *tp,
		uint64_t time)
{
	tp_process_state(tp, time);
	tp_post_events(tp, time);
	tp_post_process_state(tp, time);
}

static void
tp_interface_process(struct evdev_dispatch *dispatch,
		     struct evdev_device *device,
		     struct input_event *e,
		     uint64_t time)
{
	struct tp_dispatch *tp =
		(struct tp_dispatch *)dispatch;

	switch (e->type) {
	case EV_ABS:
		if (tp->has_mt)
			tp_process_absolute(tp, e, time);
		else
			tp_process_absolute_st(tp, e, time);
		break;
	case EV_KEY:
		tp_process_key(tp, e, time);
		break;
	case EV_SYN:
		tp_handle_state(tp, time);
		break;
	}
}

static void
tp_remove_sendevents(struct tp_dispatch *tp)
{
	libinput_timer_cancel(&tp->palm.trackpoint_timer);
	libinput_timer_cancel(&tp->dwt.keyboard_timer);

	if (tp->buttons.trackpoint &&
	    tp->palm.monitor_trackpoint)
		libinput_device_remove_event_listener(
					&tp->palm.trackpoint_listener);

	if (tp->dwt.keyboard)
		libinput_device_remove_event_listener(
					&tp->dwt.keyboard_listener);
}

static void
tp_interface_remove(struct evdev_dispatch *dispatch)
{
	struct tp_dispatch *tp =
		(struct tp_dispatch*)dispatch;

	tp_remove_tap(tp);
	tp_remove_buttons(tp);
	tp_remove_sendevents(tp);
	tp_remove_edge_scroll(tp);
	tp_remove_gesture(tp);
}

static void
tp_interface_destroy(struct evdev_dispatch *dispatch)
{
	struct tp_dispatch *tp =
		(struct tp_dispatch*)dispatch;

	free(tp->touches);
	free(tp);
}

static void
tp_release_fake_touches(struct tp_dispatch *tp)
{
	tp->fake_touches = 0;
}

static void
tp_clear_state(struct tp_dispatch *tp)
{
	uint64_t now = libinput_now(tp_libinput_context(tp));
	struct tp_touch *t;

	/* Unroll the touchpad state.
	 * Release buttons first. If tp is a clickpad, the button event
	 * must come before the touch up. If it isn't, the order doesn't
	 * matter anyway
	 *
	 * Then cancel all timeouts on the taps, triggering the last set
	 * of events.
	 *
	 * Then lift all touches so the touchpad is in a neutral state.
	 *
	 */
	tp_release_all_buttons(tp, now);
	tp_release_all_taps(tp, now);

	tp_for_each_touch(tp, t) {
		tp_end_sequence(tp, t, now);
	}
	tp_release_fake_touches(tp);

	tp_handle_state(tp, now);
}

static void
tp_suspend(struct tp_dispatch *tp, struct evdev_device *device)
{
	tp_clear_state(tp);

	/* On devices with top softwarebuttons we don't actually suspend the
	 * device, to keep the "trackpoint" buttons working. tp_post_events()
	 * will only send events for the trackpoint while suspended.
	 */
	if (tp->buttons.has_topbuttons) {
		evdev_notify_suspended_device(device);
		/* Enlarge topbutton area while suspended */
		tp_init_top_softbuttons(tp, device, 1.5);
	} else {
		evdev_device_suspend(device);
	}
}

static void
tp_interface_suspend(struct evdev_dispatch *dispatch,
		     struct evdev_device *device)
{
	struct tp_dispatch *tp = (struct tp_dispatch *)dispatch;

	tp_clear_state(tp);
}

static void
tp_resume(struct tp_dispatch *tp, struct evdev_device *device)
{
	if (tp->buttons.has_topbuttons) {
		/* tap state-machine is offline while suspended, reset state */
		tp_clear_state(tp);
		/* restore original topbutton area size */
		tp_init_top_softbuttons(tp, device, 1.0);
		evdev_notify_resumed_device(device);
	} else {
		evdev_device_resume(device);
	}
}

static void
tp_trackpoint_timeout(uint64_t now, void *data)
{
	struct tp_dispatch *tp = data;

	tp_tap_resume(tp, now);
	tp->palm.trackpoint_active = false;
}

static void
tp_trackpoint_event(uint64_t time, struct libinput_event *event, void *data)
{
	struct tp_dispatch *tp = data;

	/* Buttons do not count as trackpad activity, as people may use
	   the trackpoint buttons in combination with the touchpad. */
	if (event->type == LIBINPUT_EVENT_POINTER_BUTTON)
		return;

	if (!tp->palm.trackpoint_active) {
		tp_edge_scroll_stop_events(tp, time);
		tp_gesture_cancel(tp, time);
		tp_tap_suspend(tp, time);
		tp->palm.trackpoint_active = true;
	}

	tp->palm.trackpoint_last_event_time = time;
	libinput_timer_set(&tp->palm.trackpoint_timer,
			   time + DEFAULT_TRACKPOINT_ACTIVITY_TIMEOUT);
}

static void
tp_keyboard_timeout(uint64_t now, void *data)
{
	struct tp_dispatch *tp = data;

	tp_tap_resume(tp, now);

	tp->dwt.keyboard_active = false;

	log_debug(tp_libinput_context(tp), "palm: keyboard timeout\n");
}

static inline bool
tp_key_ignore_for_dwt(unsigned int keycode)
{
	switch (keycode) {
	/* Ignore modifiers to be responsive to ctrl-click, alt-tab, etc. */
	case KEY_LEFTCTRL:
	case KEY_RIGHTCTRL:
	case KEY_LEFTALT:
	case KEY_RIGHTALT:
	case KEY_LEFTSHIFT:
	case KEY_RIGHTSHIFT:
	case KEY_FN:
	case KEY_CAPSLOCK:
	case KEY_TAB:
	case KEY_COMPOSE:
	case KEY_RIGHTMETA:
	case KEY_LEFTMETA:
		return true;
	default:
		break;
	}

	/* Ignore keys not part of the "typewriter set", i.e. F-keys,
	 * multimedia keys, numpad, etc.
	 */
	if (keycode >= KEY_F1)
		return true;

	return false;
}

static void
tp_keyboard_event(uint64_t time, struct libinput_event *event, void *data)
{
	struct tp_dispatch *tp = data;
	struct libinput_event_keyboard *kbdev;
	unsigned int timeout;

	if (event->type != LIBINPUT_EVENT_KEYBOARD_KEY)
		return;

	kbdev = libinput_event_get_keyboard_event(event);

	/* Only trigger the timer on key down. */
	if (libinput_event_keyboard_get_key_state(kbdev) !=
	    LIBINPUT_KEY_STATE_PRESSED)
		return;

	/* modifier keys don't trigger disable-while-typing so things like
	 * ctrl+zoom or ctrl+click are possible */
	if (tp_key_ignore_for_dwt(libinput_event_keyboard_get_key(kbdev)))
		return;

	if (!tp->dwt.keyboard_active) {
		tp_edge_scroll_stop_events(tp, time);
		tp_gesture_cancel(tp, time);
		tp_tap_suspend(tp, time);
		tp->dwt.keyboard_active = true;
		timeout = DEFAULT_KEYBOARD_ACTIVITY_TIMEOUT_1;
	} else {
		timeout = DEFAULT_KEYBOARD_ACTIVITY_TIMEOUT_2;
	}

	tp->dwt.keyboard_last_press_time = time;
	libinput_timer_set(&tp->dwt.keyboard_timer,
			   time + timeout);
}

static bool
tp_want_dwt(struct evdev_device *touchpad,
	    struct evdev_device *keyboard)
{
	unsigned int bus_tp = libevdev_get_id_bustype(touchpad->evdev),
		     bus_kbd = libevdev_get_id_bustype(keyboard->evdev);

	if (bus_tp == BUS_BLUETOOTH || bus_kbd == BUS_BLUETOOTH)
		return false;

	/* evemu will set the right bus type */
	if (bus_tp == BUS_VIRTUAL || bus_kbd == BUS_VIRTUAL)
		return false;

	/* If the touchpad is on serio, the keyboard is too, so ignore any
	   other devices */
	if (bus_tp == BUS_I8042 && bus_kbd != bus_tp)
		return false;

	/* Wacom makes touchpads, but not internal ones */
	if (libevdev_get_id_vendor(touchpad->evdev) == VENDOR_ID_WACOM)
		return false;

	/* everything else we don't really know, so we have to assume
	   they go together */

	return true;
}

static void
tp_interface_device_added(struct evdev_device *device,
			  struct evdev_device *added_device)
{
	struct tp_dispatch *tp = (struct tp_dispatch*)device->dispatch;
	unsigned int bus_tp = libevdev_get_id_bustype(device->evdev),
		     bus_trp = libevdev_get_id_bustype(added_device->evdev);
	bool tp_is_internal, trp_is_internal;

	tp_is_internal = bus_tp != BUS_USB && bus_tp != BUS_BLUETOOTH;
	trp_is_internal = bus_trp != BUS_USB && bus_trp != BUS_BLUETOOTH;

	if (tp->buttons.trackpoint == NULL &&
	    (added_device->tags & EVDEV_TAG_TRACKPOINT) &&
	    tp_is_internal && trp_is_internal) {
		/* Don't send any pending releases to the new trackpoint */
		tp->buttons.active_is_topbutton = false;
		tp->buttons.trackpoint = added_device;
		if (tp->palm.monitor_trackpoint)
			libinput_device_add_event_listener(&added_device->base,
						&tp->palm.trackpoint_listener,
						tp_trackpoint_event, tp);
	}

	if (added_device->tags & EVDEV_TAG_KEYBOARD &&
	    tp->dwt.keyboard == NULL &&
	    tp_want_dwt(device, added_device)) {
		log_debug(tp_libinput_context(tp),
			  "palm: dwt activated with %s<->%s\n",
			  device->devname,
			  added_device->devname);

		libinput_device_add_event_listener(&added_device->base,
					&tp->dwt.keyboard_listener,
					tp_keyboard_event, tp);
		tp->dwt.keyboard = added_device;
		tp->dwt.keyboard_active = false;
	}

	if (tp->sendevents.current_mode !=
	    LIBINPUT_CONFIG_SEND_EVENTS_DISABLED_ON_EXTERNAL_MOUSE)
		return;

	if (added_device->tags & EVDEV_TAG_EXTERNAL_MOUSE)
		tp_suspend(tp, device);
}

static void
tp_interface_device_removed(struct evdev_device *device,
			    struct evdev_device *removed_device)
{
	struct tp_dispatch *tp = (struct tp_dispatch*)device->dispatch;
	struct libinput_device *dev;

	if (removed_device == tp->buttons.trackpoint) {
		/* Clear any pending releases for the trackpoint */
		if (tp->buttons.active && tp->buttons.active_is_topbutton) {
			tp->buttons.active = 0;
			tp->buttons.active_is_topbutton = false;
		}
		if (tp->palm.monitor_trackpoint)
			libinput_device_remove_event_listener(
						&tp->palm.trackpoint_listener);
		tp->buttons.trackpoint = NULL;
	}

	if (removed_device == tp->dwt.keyboard) {
		libinput_device_remove_event_listener(
					&tp->dwt.keyboard_listener);
		tp->dwt.keyboard = NULL;
	}

	if (tp->sendevents.current_mode !=
	    LIBINPUT_CONFIG_SEND_EVENTS_DISABLED_ON_EXTERNAL_MOUSE)
		return;

	list_for_each(dev, &device->base.seat->devices_list, link) {
		struct evdev_device *d = (struct evdev_device*)dev;
		if (d != removed_device &&
		    (d->tags & EVDEV_TAG_EXTERNAL_MOUSE)) {
			return;
		}
	}

	tp_resume(tp, device);
}

void
evdev_tag_touchpad(struct evdev_device *device,
		   struct udev_device *udev_device)
{
	int bustype;

	/* simple approach: touchpads on USB or Bluetooth are considered
	 * external, anything else is internal. Exception is Apple -
	 * internal touchpads are connected over USB and it doesn't have
	 * external USB touchpads anyway.
	 */
	bustype = libevdev_get_id_bustype(device->evdev);
	if (bustype == BUS_USB) {
		if (device->model_flags & EVDEV_MODEL_APPLE_TOUCHPAD)
			 device->tags |= EVDEV_TAG_INTERNAL_TOUCHPAD;
	} else if (bustype != BUS_BLUETOOTH)
		device->tags |= EVDEV_TAG_INTERNAL_TOUCHPAD;

	if (udev_device_get_property_value(udev_device,
					   "TOUCHPAD_HAS_TRACKPOINT_BUTTONS"))
		device->tags |= EVDEV_TAG_TOUCHPAD_TRACKPOINT;
}

static struct evdev_dispatch_interface tp_interface = {
	tp_interface_process,
	tp_interface_suspend,
	tp_interface_remove,
	tp_interface_destroy,
	tp_interface_device_added,
	tp_interface_device_removed,
	tp_interface_device_removed, /* device_suspended, treat as remove */
	tp_interface_device_added,   /* device_resumed, treat as add */
};

static void
tp_init_touch(struct tp_dispatch *tp,
	      struct tp_touch *t)
{
	t->tp = tp;
	t->has_ended = true;
}

static void
tp_sync_touch(struct tp_dispatch *tp,
	      struct evdev_device *device,
	      struct tp_touch *t,
	      int slot)
{
	struct libevdev *evdev = device->evdev;

	if (!libevdev_fetch_slot_value(evdev,
				       slot,
				       ABS_MT_POSITION_X,
				       &t->point.x))
		t->point.x = libevdev_get_event_value(evdev, EV_ABS, ABS_X);
	if (!libevdev_fetch_slot_value(evdev,
				       slot,
				       ABS_MT_POSITION_Y,
				       &t->point.y))
		t->point.y = libevdev_get_event_value(evdev, EV_ABS, ABS_Y);

	libevdev_fetch_slot_value(evdev, slot, ABS_MT_DISTANCE, &t->distance);
}

static int
tp_init_slots(struct tp_dispatch *tp,
	      struct evdev_device *device)
{
	const struct input_absinfo *absinfo;
	struct map {
		unsigned int code;
		int ntouches;
	} max_touches[] = {
		{ BTN_TOOL_QUINTTAP, 5 },
		{ BTN_TOOL_QUADTAP, 4 },
		{ BTN_TOOL_TRIPLETAP, 3 },
		{ BTN_TOOL_DOUBLETAP, 2 },
	};
	struct map *m;
	unsigned int i, n_btn_tool_touches = 1;

	absinfo = libevdev_get_abs_info(device->evdev, ABS_MT_SLOT);
	if (absinfo) {
		tp->num_slots = absinfo->maximum + 1;
		tp->slot = absinfo->value;
		tp->has_mt = true;
	} else {
		tp->num_slots = 1;
		tp->slot = 0;
		tp->has_mt = false;
	}

	tp->semi_mt = libevdev_has_property(device->evdev, INPUT_PROP_SEMI_MT);

	ARRAY_FOR_EACH(max_touches, m) {
		if (libevdev_has_event_code(device->evdev,
					    EV_KEY,
					    m->code)) {
			n_btn_tool_touches = m->ntouches;
			break;
		}
	}

	tp->ntouches = max(tp->num_slots, n_btn_tool_touches);
	tp->touches = calloc(tp->ntouches, sizeof(struct tp_touch));
	if (!tp->touches)
		return -1;

	for (i = 0; i < tp->ntouches; i++)
		tp_init_touch(tp, &tp->touches[i]);

	/* Always sync the first touch so we get ABS_X/Y synced on
	 * single-touch touchpads */
	tp_sync_touch(tp, device, &tp->touches[0], 0);
	for (i = 1; i < tp->num_slots; i++)
		tp_sync_touch(tp, device, &tp->touches[i], i);

	return 0;
}

static int
tp_init_accel(struct tp_dispatch *tp, double diagonal)
{
	int res_x, res_y;
	accel_profile_func_t profile;

	res_x = tp->device->abs.absinfo_x->resolution;
	res_y = tp->device->abs.absinfo_y->resolution;

	/*
	 * Not all touchpads report the same amount of units/mm (resolution).
	 * Normalize motion events to the default mouse DPI as base
	 * (unaccelerated) speed. This also evens out any differences in x
	 * and y resolution, so that a circle on the
	 * touchpad does not turn into an elipse on the screen.
	 */
	tp->accel.x_scale_coeff = (DEFAULT_MOUSE_DPI/25.4) / res_x;
	tp->accel.y_scale_coeff = (DEFAULT_MOUSE_DPI/25.4) / res_y;

	if (tp->device->model_flags & EVDEV_MODEL_LENOVO_X230)
		profile = touchpad_lenovo_x230_accel_profile;
	else
		profile = touchpad_accel_profile_linear;

	if (evdev_device_init_pointer_acceleration(tp->device, profile) == -1)
		return -1;

	return 0;
}

static uint32_t
tp_scroll_config_scroll_method_get_methods(struct libinput_device *device)
{
	struct evdev_device *evdev = (struct evdev_device*)device;
	struct tp_dispatch *tp = (struct tp_dispatch*)evdev->dispatch;
	uint32_t methods = LIBINPUT_CONFIG_SCROLL_EDGE;

	if (tp->ntouches >= 2)
		methods |= LIBINPUT_CONFIG_SCROLL_2FG;

	return methods;
}

static enum libinput_config_status
tp_scroll_config_scroll_method_set_method(struct libinput_device *device,
		        enum libinput_config_scroll_method method)
{
	struct evdev_device *evdev = (struct evdev_device*)device;
	struct tp_dispatch *tp = (struct tp_dispatch*)evdev->dispatch;
	uint64_t time = libinput_now(tp_libinput_context(tp));

	if (method == tp->scroll.method)
		return LIBINPUT_CONFIG_STATUS_SUCCESS;

	tp_edge_scroll_stop_events(tp, time);
	tp_gesture_stop_twofinger_scroll(tp, time);

	tp->scroll.method = method;

	return LIBINPUT_CONFIG_STATUS_SUCCESS;
}

static enum libinput_config_scroll_method
tp_scroll_config_scroll_method_get_method(struct libinput_device *device)
{
	struct evdev_device *evdev = (struct evdev_device*)device;
	struct tp_dispatch *tp = (struct tp_dispatch*)evdev->dispatch;

	return tp->scroll.method;
}

static enum libinput_config_scroll_method
tp_scroll_get_default_method(struct tp_dispatch *tp)
{
	if (tp->ntouches >= 2)
		return LIBINPUT_CONFIG_SCROLL_2FG;
	else
		return LIBINPUT_CONFIG_SCROLL_EDGE;
}

static enum libinput_config_scroll_method
tp_scroll_config_scroll_method_get_default_method(struct libinput_device *device)
{
	struct evdev_device *evdev = (struct evdev_device*)device;
	struct tp_dispatch *tp = (struct tp_dispatch*)evdev->dispatch;

	return tp_scroll_get_default_method(tp);
}

static int
tp_init_scroll(struct tp_dispatch *tp, struct evdev_device *device)
{
	if (tp_edge_scroll_init(tp, device) != 0)
		return -1;

	evdev_init_natural_scroll(device);

	tp->scroll.config_method.get_methods = tp_scroll_config_scroll_method_get_methods;
	tp->scroll.config_method.set_method = tp_scroll_config_scroll_method_set_method;
	tp->scroll.config_method.get_method = tp_scroll_config_scroll_method_get_method;
	tp->scroll.config_method.get_default_method = tp_scroll_config_scroll_method_get_default_method;
	tp->scroll.method = tp_scroll_get_default_method(tp);
	tp->device->base.config.scroll_method = &tp->scroll.config_method;

	/* In mm for touchpads with valid resolution, see tp_init_accel() */
	tp->device->scroll.threshold = 5.0;

	return 0;
}

static int
tp_init_palmdetect(struct tp_dispatch *tp,
		   struct evdev_device *device)
{
	int width, height;

	tp->palm.right_edge = INT_MAX;
	tp->palm.left_edge = INT_MIN;
	tp->palm.vert_center = INT_MIN;

	width = device->abs.dimensions.x;
	height = device->abs.dimensions.y;

	/* Wacom doesn't have internal touchpads,
	 * Apple touchpads are always big enough to warrant palm detection */
<<<<<<< HEAD
	if (device->model_flags & EVDEV_MODEL_WACOM_TOUCHPAD)
=======
	if (device->model == EVDEV_MODEL_WACOM_TOUCHPAD)
>>>>>>> c1dbd67f
		return 0;

	/* Enable palm detection on touchpads >= 70 mm. Anything smaller
	   probably won't need it, until we find out it does */
	if (width/device->abs.absinfo_x->resolution < 70)
		return 0;

	/* palm edges are 5% of the width on each side */
	tp->palm.right_edge = device->abs.absinfo_x->maximum - width * 0.05;
	tp->palm.left_edge = device->abs.absinfo_x->minimum + width * 0.05;
	tp->palm.vert_center = device->abs.absinfo_y->minimum + height/2;

	tp->palm.monitor_trackpoint = true;

	return 0;
}

static int
tp_init_sendevents(struct tp_dispatch *tp,
		   struct evdev_device *device)
{
	libinput_timer_init(&tp->palm.trackpoint_timer,
			    tp_libinput_context(tp),
			    tp_trackpoint_timeout, tp);

	libinput_timer_init(&tp->dwt.keyboard_timer,
			    tp_libinput_context(tp),
			    tp_keyboard_timeout, tp);
	return 0;
}

static int
tp_init_thumb(struct tp_dispatch *tp)
{
	struct evdev_device *device = tp->device;
	const struct input_absinfo *abs;

	abs = libevdev_get_abs_info(device->evdev, ABS_MT_PRESSURE);
	if (!abs)
		return 0;

	if (abs->maximum - abs->minimum < 255)
		return 0;

	/* The touchpads we looked at so far have a clear thumb threshold of
	 * ~100, you don't reach that with a normal finger interaction.
	 * Note: "thumb" means massive touch that should not interact, not
	 * "using the tip of my thumb for a pinch gestures".
	 */
	tp->thumb.threshold = 100;
	tp->thumb.detect_thumbs = true;

	return 0;
}

static int
tp_sanity_check(struct tp_dispatch *tp,
		struct evdev_device *device)
{
	struct libevdev *evdev = device->evdev;
	struct libinput *libinput = tp_libinput_context(tp);

	if (!libevdev_has_event_code(evdev, EV_ABS, ABS_X))
		goto error;

	if (!libevdev_has_event_code(evdev, EV_KEY, BTN_TOUCH))
		goto error;

	if (!libevdev_has_event_code(evdev, EV_KEY, BTN_TOOL_FINGER))
		goto error;

	return 0;

error:
	log_bug_kernel(libinput,
		       "device %s failed touchpad sanity checks\n");
	return -1;
}

static int
tp_init_default_resolution(struct tp_dispatch *tp,
			   struct evdev_device *device)
{
	const int touchpad_width_mm = 69, /* 1 under palm detection */
		  touchpad_height_mm = 50;
	int xres, yres;

	if (!device->abs.fake_resolution)
		return 0 ;

	/* we only get here if
	 * - the touchpad provides no resolution
	 * - the udev hwdb didn't override the resoluion
	 * - no ATTR_SIZE_HINT is set
	 *
	 * The majority of touchpads that triggers all these conditions
	 * are old ones, so let's assume a small touchpad size and assume
	 * that.
	 */
	log_info(tp_libinput_context(tp),
		 "%s: no resolution or size hints, assuming a size of %dx%dmm\n",
		 device->devname,
		 touchpad_width_mm,
		 touchpad_height_mm);

	xres = device->abs.dimensions.x/touchpad_width_mm;
	yres = device->abs.dimensions.y/touchpad_height_mm;
	libevdev_set_abs_resolution(device->evdev, ABS_X, xres);
	libevdev_set_abs_resolution(device->evdev, ABS_Y, yres);
	libevdev_set_abs_resolution(device->evdev, ABS_MT_POSITION_X, xres);
	libevdev_set_abs_resolution(device->evdev, ABS_MT_POSITION_Y, yres);
	device->abs.fake_resolution = 0;

	return 0;
}

static int
tp_init(struct tp_dispatch *tp,
	struct evdev_device *device)
{
	int width, height;
	double diagonal;
	int res_x, res_y;

	tp->base.interface = &tp_interface;
	tp->device = device;

	if (tp_sanity_check(tp, device) != 0)
		return -1;

	if (tp_init_default_resolution(tp, device) != 0)
		return -1;

	if (tp_init_slots(tp, device) != 0)
		return -1;

	res_x = tp->device->abs.absinfo_x->resolution;
	res_y = tp->device->abs.absinfo_y->resolution;
	width = device->abs.dimensions.x;
	height = device->abs.dimensions.y;
	diagonal = sqrt(width*width + height*height);

	tp->reports_distance = libevdev_has_event_code(device->evdev,
						       EV_ABS,
						       ABS_MT_DISTANCE);

	tp->hysteresis_margin.x = res_x/2;
	tp->hysteresis_margin.y = res_y/2;

	if (tp_init_accel(tp, diagonal) != 0)
		return -1;

	if (tp_init_tap(tp) != 0)
		return -1;

	if (tp_init_buttons(tp, device) != 0)
		return -1;

	if (tp_init_palmdetect(tp, device) != 0)
		return -1;

	if (tp_init_sendevents(tp, device) != 0)
		return -1;

	if (tp_init_scroll(tp, device) != 0)
		return -1;

	if (tp_init_gesture(tp) != 0)
		return -1;

	if (tp_init_thumb(tp) != 0)
		return -1;

	device->seat_caps |= EVDEV_DEVICE_POINTER;

	return 0;
}

static uint32_t
tp_sendevents_get_modes(struct libinput_device *device)
{
	struct evdev_device *evdev = (struct evdev_device*)device;
	uint32_t modes = LIBINPUT_CONFIG_SEND_EVENTS_DISABLED;

	if (evdev->tags & EVDEV_TAG_INTERNAL_TOUCHPAD)
		modes |= LIBINPUT_CONFIG_SEND_EVENTS_DISABLED_ON_EXTERNAL_MOUSE;

	return modes;
}

static void
tp_suspend_conditional(struct tp_dispatch *tp,
		       struct evdev_device *device)
{
	struct libinput_device *dev;

	list_for_each(dev, &device->base.seat->devices_list, link) {
		struct evdev_device *d = (struct evdev_device*)dev;
		if (d->tags & EVDEV_TAG_EXTERNAL_MOUSE) {
			tp_suspend(tp, device);
			return;
		}
	}
}

static enum libinput_config_status
tp_sendevents_set_mode(struct libinput_device *device,
		       enum libinput_config_send_events_mode mode)
{
	struct evdev_device *evdev = (struct evdev_device*)device;
	struct tp_dispatch *tp = (struct tp_dispatch*)evdev->dispatch;

	/* DISABLED overrides any DISABLED_ON_ */
	if ((mode & LIBINPUT_CONFIG_SEND_EVENTS_DISABLED) &&
	    (mode & LIBINPUT_CONFIG_SEND_EVENTS_DISABLED_ON_EXTERNAL_MOUSE))
	    mode &= ~LIBINPUT_CONFIG_SEND_EVENTS_DISABLED_ON_EXTERNAL_MOUSE;

	if (mode == tp->sendevents.current_mode)
		return LIBINPUT_CONFIG_STATUS_SUCCESS;

	switch(mode) {
	case LIBINPUT_CONFIG_SEND_EVENTS_ENABLED:
		tp_resume(tp, evdev);
		break;
	case LIBINPUT_CONFIG_SEND_EVENTS_DISABLED:
		tp_suspend(tp, evdev);
		break;
	case LIBINPUT_CONFIG_SEND_EVENTS_DISABLED_ON_EXTERNAL_MOUSE:
		tp_suspend_conditional(tp, evdev);
		break;
	default:
		return LIBINPUT_CONFIG_STATUS_UNSUPPORTED;
	}

	tp->sendevents.current_mode = mode;

	return LIBINPUT_CONFIG_STATUS_SUCCESS;
}

static enum libinput_config_send_events_mode
tp_sendevents_get_mode(struct libinput_device *device)
{
	struct evdev_device *evdev = (struct evdev_device*)device;
	struct tp_dispatch *dispatch = (struct tp_dispatch*)evdev->dispatch;

	return dispatch->sendevents.current_mode;
}

static enum libinput_config_send_events_mode
tp_sendevents_get_default_mode(struct libinput_device *device)
{
	return LIBINPUT_CONFIG_SEND_EVENTS_ENABLED;
}

static void
tp_change_to_left_handed(struct evdev_device *device)
{
	struct tp_dispatch *tp = (struct tp_dispatch *)device->dispatch;

	if (device->left_handed.want_enabled == device->left_handed.enabled)
		return;

	if (tp->buttons.state & 0x3) /* BTN_LEFT|BTN_RIGHT */
		return;

	/* tapping and clickfinger aren't affected by left-handed config,
	 * so checking physical buttons is enough */

	device->left_handed.enabled = device->left_handed.want_enabled;
}

struct model_lookup_t {
	uint16_t vendor;
	uint16_t product_start;
	uint16_t product_end;
	enum touchpad_model model;
};

static struct model_lookup_t model_lookup_table[] = {
	{ 0x0002, 0x0007, 0x0007, MODEL_SYNAPTICS },
	{ 0x0002, 0x0008, 0x0008, MODEL_ALPS },
	{ 0x0002, 0x000e, 0x000e, MODEL_ELANTECH },
	{ 0x05ac,      0, 0x0222, MODEL_APPLETOUCH },
	{ 0x05ac, 0x0223, 0x0228, MODEL_UNIBODY_MACBOOK },
	{ 0x05ac, 0x0229, 0x022b, MODEL_APPLETOUCH },
	{ 0x05ac, 0x022c, 0xffff, MODEL_UNIBODY_MACBOOK },
	{ 0, 0, 0, 0 }
};

static enum touchpad_model
tp_get_model(struct evdev_device *device)
{
	struct model_lookup_t *lookup;
	uint16_t vendor  = libevdev_get_id_vendor(device->evdev);
	uint16_t product = libevdev_get_id_product(device->evdev);

	for (lookup = model_lookup_table; lookup->vendor; lookup++) {
		if (lookup->vendor == vendor &&
		    lookup->product_start <= product &&
		    product <= lookup->product_end)
			return lookup->model;
	}
	return MODEL_UNKNOWN;
}

struct evdev_dispatch *
evdev_mt_touchpad_create(struct evdev_device *device)
{
	struct tp_dispatch *tp;

	tp = zalloc(sizeof *tp);
	if (!tp)
		return NULL;

	tp->model = tp_get_model(device);

	if (tp_init(tp, device) != 0) {
		tp_interface_destroy(&tp->base);
		return NULL;
	}

	device->base.config.sendevents = &tp->sendevents.config;

	tp->sendevents.current_mode = LIBINPUT_CONFIG_SEND_EVENTS_ENABLED;
	tp->sendevents.config.get_modes = tp_sendevents_get_modes;
	tp->sendevents.config.set_mode = tp_sendevents_set_mode;
	tp->sendevents.config.get_mode = tp_sendevents_get_mode;
	tp->sendevents.config.get_default_mode = tp_sendevents_get_default_mode;

	evdev_init_left_handed(device, tp_change_to_left_handed);

	return  &tp->base;
}<|MERGE_RESOLUTION|>--- conflicted
+++ resolved
@@ -1494,11 +1494,7 @@
 
 	/* Wacom doesn't have internal touchpads,
 	 * Apple touchpads are always big enough to warrant palm detection */
-<<<<<<< HEAD
 	if (device->model_flags & EVDEV_MODEL_WACOM_TOUCHPAD)
-=======
-	if (device->model == EVDEV_MODEL_WACOM_TOUCHPAD)
->>>>>>> c1dbd67f
 		return 0;
 
 	/* Enable palm detection on touchpads >= 70 mm. Anything smaller

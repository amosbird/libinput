/*
 * Copyright © 2013 Red Hat, Inc.
 *
 * Permission is hereby granted, free of charge, to any person obtaining a
 * copy of this software and associated documentation files (the "Software"),
 * to deal in the Software without restriction, including without limitation
 * the rights to use, copy, modify, merge, publish, distribute, sublicense,
 * and/or sell copies of the Software, and to permit persons to whom the
 * Software is furnished to do so, subject to the following conditions:
 *
 * The above copyright notice and this permission notice (including the next
 * paragraph) shall be included in all copies or substantial portions of the
 * Software.
 *
 * THE SOFTWARE IS PROVIDED "AS IS", WITHOUT WARRANTY OF ANY KIND, EXPRESS OR
 * IMPLIED, INCLUDING BUT NOT LIMITED TO THE WARRANTIES OF MERCHANTABILITY,
 * FITNESS FOR A PARTICULAR PURPOSE AND NONINFRINGEMENT.  IN NO EVENT SHALL
 * THE AUTHORS OR COPYRIGHT HOLDERS BE LIABLE FOR ANY CLAIM, DAMAGES OR OTHER
 * LIABILITY, WHETHER IN AN ACTION OF CONTRACT, TORT OR OTHERWISE, ARISING
 * FROM, OUT OF OR IN CONNECTION WITH THE SOFTWARE OR THE USE OR OTHER
 * DEALINGS IN THE SOFTWARE.
 */

#if HAVE_CONFIG_H
#include "config.h"
#endif

#ifndef LITEST_H
#define LITEST_H

#include <stdbool.h>
#include <check.h>
#include <libevdev/libevdev.h>
#include <libevdev/libevdev-uinput.h>
#include <libinput.h>
#include <math.h>

#define litest_assert(cond) \
	do { \
		if (!(cond)) \
			litest_fail_condition(__FILE__, __LINE__, __func__, \
					      #cond, NULL); \
	} while(0)

#define litest_assert_msg(cond, ...) \
	do { \
		if (!(cond)) \
			litest_fail_condition(__FILE__, __LINE__, __func__, \
					      #cond, __VA_ARGS__); \
	} while(0)

#define litest_abort_msg(...) \
	litest_fail_condition(__FILE__, __LINE__, __func__, \
			      "aborting", __VA_ARGS__); \

#define litest_assert_notnull(cond) \
	do { \
		if ((cond) == NULL) \
			litest_fail_condition(__FILE__, __LINE__, __func__, \
					      #cond, " expected to be not NULL\n"); \
	} while(0)

#define litest_assert_comparison_int_(a_, op_, b_) \
	do { \
		__typeof__(a_) _a = a_; \
		__typeof__(b_) _b = b_; \
		if (trunc(_a) != _a || trunc(_b) != _b) \
			litest_abort_msg("litest_assert_int_* used for non-integer value\n"); \
		if (!((_a) op_ (_b))) \
			litest_fail_comparison_int(__FILE__, __LINE__, __func__,\
						   #op_, _a, _b, \
						   #a_, #b_); \
	} while(0)

#define litest_assert_int_eq(a_, b_) \
	litest_assert_comparison_int_(a_, ==, b_)

#define litest_assert_int_ne(a_, b_) \
	litest_assert_comparison_int_(a_, !=, b_)

#define litest_assert_int_lt(a_, b_) \
	litest_assert_comparison_int_(a_, <, b_)

#define litest_assert_int_le(a_, b_) \
	litest_assert_comparison_int_(a_, <=, b_)

#define litest_assert_int_ge(a_, b_) \
	litest_assert_comparison_int_(a_, >=, b_)

#define litest_assert_int_gt(a_, b_) \
	litest_assert_comparison_int_(a_, >, b_)

#define litest_assert_comparison_ptr_(a_, op_, b_) \
	do { \
		__typeof__(a_) _a = a_; \
		__typeof__(b_) _b = b_; \
		if (!((_a) op_ (_b))) \
			litest_fail_comparison_ptr(__FILE__, __LINE__, __func__,\
						   #a_ " " #op_ " " #b_); \
	} while(0)

#define litest_assert_ptr_eq(a_, b_) \
	litest_assert_comparison_ptr_(a_, ==, b_)

#define litest_assert_ptr_ne(a_, b_) \
	litest_assert_comparison_ptr_(a_, !=, b_)

#define litest_assert_ptr_null(a_) \
	litest_assert_comparison_ptr_(a_, ==, NULL)

#define litest_assert_ptr_notnull(a_) \
	litest_assert_comparison_ptr_(a_, !=, NULL)

enum litest_device_type {
	LITEST_NO_DEVICE = -1,
	LITEST_SYNAPTICS_CLICKPAD = -2,
	LITEST_SYNAPTICS_TOUCHPAD = -3,
	LITEST_SYNAPTICS_TOPBUTTONPAD = -4,
	LITEST_BCM5974 = -5,
	LITEST_KEYBOARD = -6,
	LITEST_TRACKPOINT = -7,
	LITEST_MOUSE = -8,
	LITEST_WACOM_TOUCH = -9,
	LITEST_ALPS_SEMI_MT = -10,
	LITEST_GENERIC_SINGLETOUCH = -11,
	LITEST_MS_SURFACE_COVER = -12,
	LITEST_QEMU_TABLET = -13,
	LITEST_XEN_VIRTUAL_POINTER = -14,
	LITEST_VMWARE_VIRTMOUSE = -15,
	LITEST_SYNAPTICS_HOVER_SEMI_MT = -16,
	LITEST_SYNAPTICS_TRACKPOINT_BUTTONS = -17,
	LITEST_PROTOCOL_A_SCREEN = -18,
	LITEST_WACOM_FINGER = -19,
	LITEST_KEYBOARD_BLACKWIDOW = -20,
	LITEST_WHEEL_ONLY = -21,
	LITEST_MOUSE_ROCCAT = -22,
	LITEST_LOGITECH_TRACKBALL = -23,
	LITEST_ATMEL_HOVER = -24,
	LITEST_ALPS_DUALPOINT = -25,
	LITEST_MOUSE_LOW_DPI = -26,
	LITEST_GENERIC_MULTITOUCH_SCREEN = -27,
	LITEST_NEXUS4_TOUCH_SCREEN = -28,
<<<<<<< HEAD
	LITEST_WACOM_BAMBOO = -29,
	LITEST_WACOM_CINTIQ = -30,
	LITEST_WACOM_INTUOS = -31,
	LITEST_WACOM_ISDV4 = -32,
	LITEST_WALTOP = -33,
=======
	LITEST_MAGIC_TRACKPAD = -29,
	LITEST_ELANTECH_TOUCHPAD = -30,
>>>>>>> 8658ff15
};

enum litest_device_feature {
	LITEST_DISABLE_DEVICE = -1,
	LITEST_ANY = 0,
	LITEST_TOUCHPAD = 1 << 0,
	LITEST_CLICKPAD = 1 << 1,
	LITEST_BUTTON = 1 << 2,
	LITEST_KEYS = 1 << 3,
	LITEST_RELATIVE = 1 << 4,
	LITEST_WHEEL = 1 << 5,
	LITEST_TOUCH = 1 << 6,
	LITEST_SINGLE_TOUCH = 1 << 7,
	LITEST_APPLE_CLICKPAD = 1 << 8,
	LITEST_TOPBUTTONPAD = 1 << 9,
	LITEST_SEMI_MT = 1 << 10,
	LITEST_POINTINGSTICK = 1 << 11,
	LITEST_FAKE_MT = 1 << 12,
	LITEST_ABSOLUTE = 1 << 13,
	LITEST_PROTOCOL_A = 1 << 14,
	LITEST_HOVER = 1 << 15,
	LITEST_ELLIPSE = 1 << 16,
	LITEST_TABLET = 1 << 17,
	LITEST_DISTANCE = 1 << 18,
	LITEST_TOOL_SERIAL = 1 << 19,
};

struct litest_device {
	struct libevdev *evdev;
	struct libevdev_uinput *uinput;
	struct libinput *libinput;
	bool owns_context;
	struct libinput_device *libinput_device;
	struct litest_device_interface *interface;

	int ntouches_down;
	bool skip_ev_syn;

	void *private; /* device-specific data */

	char *udev_rule_file;
};

struct axis_replacement {
	int32_t evcode;
	int32_t value;
};

/* A loop range, resolves to:
   for (i = lower; i < upper; i++)
 */
struct range {
	int lower; /* inclusive */
	int upper; /* exclusive */
};

struct libinput *litest_create_context(void);
void litest_disable_log_handler(struct libinput *libinput);
void litest_restore_log_handler(struct libinput *libinput);

void
litest_fail_condition(const char *file,
		      int line,
		      const char *func,
		      const char *condition,
		      const char *message,
		      ...);
void
litest_fail_comparison_int(const char *file,
			   int line,
			   const char *func,
			   const char *operator,
			   int a,
			   int b,
			   const char *astr,
			   const char *bstr);
void
litest_fail_comparison_ptr(const char *file,
			   int line,
			   const char *func,
			   const char *comparison);

#define litest_add(name_, func_, ...) \
	_litest_add(name_, #func_, func_, __VA_ARGS__)
#define litest_add_ranged(name_, func_, ...) \
	_litest_add_ranged(name_, #func_, func_, __VA_ARGS__)
#define litest_add_for_device(name_, func_, ...) \
	_litest_add_for_device(name_, #func_, func_, __VA_ARGS__)
#define litest_add_ranged_for_device(name_, func_, ...) \
	_litest_add_ranged_for_device(name_, #func_, func_, __VA_ARGS__)
#define litest_add_no_device(name_, func_) \
	_litest_add_no_device(name_, #func_, func_)
#define litest_add_ranged_no_device(name_, func_, ...) \
	_litest_add_ranged_no_device(name_, #func_, func_, __VA_ARGS__)
void _litest_add(const char *name,
		 const char *funcname,
		 void *func,
		 enum litest_device_feature required_feature,
		 enum litest_device_feature excluded_feature);
void _litest_add_ranged(const char *name,
			const char *funcname,
			void *func,
			enum litest_device_feature required,
			enum litest_device_feature excluded,
			const struct range *range);
void _litest_add_for_device(const char *name,
			    const char *funcname,
			    void *func,
			    enum litest_device_type type);
void _litest_add_ranged_for_device(const char *name,
				   const char *funcname,
				   void *func,
				   enum litest_device_type type,
				   const struct range *range);
void _litest_add_no_device(const char *name,
			   const char *funcname,
			   void *func);
void _litest_add_ranged_no_device(const char *name,
				  const char *funcname,
				  void *func,
				  const struct range *range);

extern void litest_setup_tests(void);
struct litest_device * litest_create_device(enum litest_device_type which);
struct litest_device * litest_add_device(struct libinput *libinput,
					 enum litest_device_type which);
struct libevdev_uinput *
litest_create_uinput_device_from_description(const char *name,
					     const struct input_id *id,
					     const struct input_absinfo *abs,
					     const int *events);
struct litest_device *
litest_create_device_with_overrides(enum litest_device_type which,
				    const char *name_override,
				    struct input_id *id_override,
				    const struct input_absinfo *abs_override,
				    const int *events_override);
struct litest_device *
litest_add_device_with_overrides(struct libinput *libinput,
				 enum litest_device_type which,
				 const char *name_override,
				 struct input_id *id_override,
				 const struct input_absinfo *abs_override,
				 const int *events_override);

struct litest_device *litest_current_device(void);
void litest_delete_device(struct litest_device *d);
int litest_handle_events(struct litest_device *d);

void litest_event(struct litest_device *t,
		  unsigned int type,
		  unsigned int code,
		  int value);
int litest_auto_assign_value(struct litest_device *d,
			     const struct input_event *ev,
			     int slot, double x, double y,
			     struct axis_replacement *axes,
			     bool touching);
void litest_touch_up(struct litest_device *d, unsigned int slot);
void litest_touch_move(struct litest_device *d,
		       unsigned int slot,
		       double x,
		       double y);
void litest_touch_move_extended(struct litest_device *d,
				unsigned int slot,
				double x,
				double y,
				struct axis_replacement *axes);
void litest_touch_down(struct litest_device *d,
		       unsigned int slot,
		       double x,
		       double y);
void litest_touch_down_extended(struct litest_device *d,
				unsigned int slot,
				double x,
				double y,
				struct axis_replacement *axes);
void litest_touch_move_to(struct litest_device *d,
			  unsigned int slot,
			  double x_from, double y_from,
			  double x_to, double y_to,
			  int steps, int sleep_ms);
void litest_touch_move_two_touches(struct litest_device *d,
				   double x0, double y0,
				   double x1, double y1,
				   double dx, double dy,
				   int steps, int sleep_ms);

void litest_tablet_proximity_in(struct litest_device *d,
				int x, int y,
				struct axis_replacement *axes);
void litest_tablet_proximity_out(struct litest_device *d);
void litest_tablet_motion(struct litest_device *d,
			  int x, int y,
			  struct axis_replacement *axes);

void litest_hover_start(struct litest_device *d,
			unsigned int slot,
			double x,
			double y);
void litest_hover_end(struct litest_device *d, unsigned int slot);
void litest_hover_move(struct litest_device *d,
		       unsigned int slot,
		       double x,
		       double y);
void litest_hover_move_to(struct litest_device *d,
			  unsigned int slot,
			  double x_from, double y_from,
			  double x_to, double y_to,
			  int steps, int sleep_ms);
void litest_hover_move_two_touches(struct litest_device *d,
				   double x0, double y0,
				   double x1, double y1,
				   double dx, double dy,
				   int steps, int sleep_ms);
void litest_button_click(struct litest_device *d,
			 unsigned int button,
			 bool is_press);
void litest_button_scroll(struct litest_device *d,
			 unsigned int button,
			 double dx, double dy);
void litest_keyboard_key(struct litest_device *d,
			 unsigned int key,
			 bool is_press);
void litest_wait_for_event(struct libinput *li);
void litest_wait_for_event_of_type(struct libinput *li, ...);
void litest_drain_events(struct libinput *li);
void litest_assert_empty_queue(struct libinput *li);
struct libinput_event_pointer * litest_is_button_event(
		       struct libinput_event *event,
		       unsigned int button,
		       enum libinput_button_state state);
struct libinput_event_pointer * litest_is_axis_event(
		       struct libinput_event *event,
		       enum libinput_pointer_axis axis,
		       enum libinput_pointer_axis_source source);
struct libinput_event_pointer * litest_is_motion_event(
		       struct libinput_event *event);
struct libinput_event_touch * litest_is_touch_event(
		       struct libinput_event *event,
		       enum libinput_event_type type);
struct libinput_event_keyboard * litest_is_keyboard_event(
		       struct libinput_event *event,
		       unsigned int key,
		       enum libinput_key_state state);
void litest_assert_button_event(struct libinput *li,
				unsigned int button,
				enum libinput_button_state state);
void litest_assert_scroll(struct libinput *li,
			  enum libinput_pointer_axis axis,
			  int minimum_movement);
void litest_assert_only_typed_events(struct libinput *li,
				     enum libinput_event_type type);
void litest_assert_tablet_button_event(struct libinput *li,
				       unsigned int button,
				       enum libinput_button_state state);

struct libevdev_uinput * litest_create_uinput_device(const char *name,
						     struct input_id *id,
						     ...);
struct libevdev_uinput * litest_create_uinput_abs_device(const char *name,
							 struct input_id *id,
							 const struct input_absinfo *abs,
							 ...);
#define litest_assert_double_eq(a_, b_)\
	ck_assert_int_eq((int)((a_) * 256), (int)((b_) * 256))

#define litest_assert_double_ne(a_, b_)\
	ck_assert_int_ne((int)((a_) * 256), (int)((b_) * 256))

#define litest_assert_double_lt(a_, b_)\
	ck_assert_int_lt((int)((a_) * 256), (int)((b_) * 256))

#define litest_assert_double_le(a_, b_)\
	ck_assert_int_le((int)((a_) * 256), (int)((b_) * 256))

#define litest_assert_double_gt(a_, b_)\
	ck_assert_int_gt((int)((a_) * 256), (int)((b_) * 256))

#define litest_assert_double_ge(a_, b_)\
	ck_assert_int_ge((int)((a_) * 256), (int)((b_) * 256))

void litest_timeout_tap(void);
void litest_timeout_tapndrag(void);
void litest_timeout_softbuttons(void);
void litest_timeout_buttonscroll(void);
void litest_timeout_edgescroll(void);
void litest_timeout_finger_switch(void);
void litest_timeout_middlebutton(void);
void litest_timeout_dwt_short(void);
void litest_timeout_dwt_long(void);

void litest_push_event_frame(struct litest_device *dev);
void litest_pop_event_frame(struct litest_device *dev);

/* this is a semi-mt device, so we keep track of the touches that the tests
 * send and modify them so that the first touch is always slot 0 and sends
 * the top-left of the bounding box, the second is always slot 1 and sends
 * the bottom-right of the bounding box.
 * Lifting any of two fingers terminates slot 1
 */
struct litest_semi_mt {
	int tracking_id;
	/* The actual touches requested by the test for the two slots
	 * in the 0..100 range used by litest */
	struct {
		double x, y;
	} touches[2];
};

void litest_semi_mt_touch_down(struct litest_device *d,
			       struct litest_semi_mt *semi_mt,
			       unsigned int slot,
			       double x, double y);
void litest_semi_mt_touch_move(struct litest_device *d,
			       struct litest_semi_mt *semi_mt,
			       unsigned int slot,
			       double x, double y);
void litest_semi_mt_touch_up(struct litest_device *d,
			     struct litest_semi_mt *semi_mt,
			     unsigned int slot);

#ifndef ck_assert_notnull
#define ck_assert_notnull(ptr) ck_assert_ptr_ne(ptr, NULL)
#endif

static inline void
litest_enable_tap(struct libinput_device *device)
{
	enum libinput_config_status status, expected;

	expected = LIBINPUT_CONFIG_STATUS_SUCCESS;
	status = libinput_device_config_tap_set_enabled(device,
							LIBINPUT_CONFIG_TAP_ENABLED);

	litest_assert_int_eq(status, expected);
}

static inline void
litest_disable_tap(struct libinput_device *device)
{
	enum libinput_config_status status, expected;

	expected = LIBINPUT_CONFIG_STATUS_SUCCESS;
	status = libinput_device_config_tap_set_enabled(device,
							LIBINPUT_CONFIG_TAP_DISABLED);

	litest_assert_int_eq(status, expected);
}

#define CK_DOUBLE_EQ_EPSILON 1E-3
#define ck_assert_double_eq(X,Y)  \
	do { \
		double _ck_x = X; \
		double _ck_y = Y; \
		ck_assert_msg(fabs(_ck_x - _ck_y) < CK_DOUBLE_EQ_EPSILON, \
			      "Assertion '" #X " == " #Y \
			      "' failed: "#X"==%f, "#Y"==%f", \
			      _ck_x, \
			      _ck_y); \
	} while (0)

#define ck_assert_double_ne(X,Y)  \
	do { \
		double _ck_x = X; \
		double _ck_y = Y; \
		ck_assert_msg(fabs(_ck_x - _ck_y) > CK_DOUBLE_EQ_EPSILON, \
			      "Assertion '" #X " != " #Y \
			      "' failed: "#X"==%f, "#Y"==%f", \
			      _ck_x, \
			      _ck_y); \
	} while (0)

#define _ck_assert_double_eq(X, OP, Y)  \
	do { \
		double _ck_x = X; \
		double _ck_y = Y; \
		ck_assert_msg(_ck_x OP _ck_y || \
			      fabs(_ck_x - _ck_y) < CK_DOUBLE_EQ_EPSILON, \
			      "Assertion '" #X#OP#Y \
			      "' failed: "#X"==%f, "#Y"==%f", \
			      _ck_x, \
			      _ck_y); \
	} while (0)

#define _ck_assert_double_ne(X, OP,Y) \
	do { \
		double _ck_x = X; \
		double _ck_y = Y; \
		ck_assert_msg(_ck_x OP _ck_y && \
			      fabs(_ck_x - _ck_y) > CK_DOUBLE_EQ_EPSILON, \
			      "Assertion '" #X#OP#Y \
			      "' failed: "#X"==%f, "#Y"==%f", \
			      _ck_x, \
			      _ck_y); \
	} while (0)
#define ck_assert_double_lt(X, Y) _ck_assert_double_ne(X, <, Y)
#define ck_assert_double_le(X, Y) _ck_assert_double_eq(X, <=, Y)
#define ck_assert_double_gt(X, Y) _ck_assert_double_ne(X, >, Y)
#define ck_assert_double_ge(X, Y) _ck_assert_double_eq(X, >=, Y)
#endif /* LITEST_H */<|MERGE_RESOLUTION|>--- conflicted
+++ resolved
@@ -140,16 +140,13 @@
 	LITEST_MOUSE_LOW_DPI = -26,
 	LITEST_GENERIC_MULTITOUCH_SCREEN = -27,
 	LITEST_NEXUS4_TOUCH_SCREEN = -28,
-<<<<<<< HEAD
-	LITEST_WACOM_BAMBOO = -29,
-	LITEST_WACOM_CINTIQ = -30,
-	LITEST_WACOM_INTUOS = -31,
-	LITEST_WACOM_ISDV4 = -32,
-	LITEST_WALTOP = -33,
-=======
 	LITEST_MAGIC_TRACKPAD = -29,
 	LITEST_ELANTECH_TOUCHPAD = -30,
->>>>>>> 8658ff15
+	LITEST_WACOM_BAMBOO = -31,
+	LITEST_WACOM_CINTIQ = -32,
+	LITEST_WACOM_INTUOS = -33,
+	LITEST_WACOM_ISDV4 = -34,
+	LITEST_WALTOP = -35,
 };
 
 enum litest_device_feature {

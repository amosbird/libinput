/*
 * Copyright © 2013 Red Hat, Inc.
 *
 * Permission to use, copy, modify, distribute, and sell this software and its
 * documentation for any purpose is hereby granted without fee, provided that
 * the above copyright notice appear in all copies and that both that copyright
 * notice and this permission notice appear in supporting documentation, and
 * that the name of the copyright holders not be used in advertising or
 * publicity pertaining to distribution of the software without specific,
 * written prior permission.  The copyright holders make no representations
 * about the suitability of this software for any purpose.  It is provided "as
 * is" without express or implied warranty.
 *
 * THE COPYRIGHT HOLDERS DISCLAIM ALL WARRANTIES WITH REGARD TO THIS SOFTWARE,
 * INCLUDING ALL IMPLIED WARRANTIES OF MERCHANTABILITY AND FITNESS, IN NO
 * EVENT SHALL THE COPYRIGHT HOLDERS BE LIABLE FOR ANY SPECIAL, INDIRECT OR
 * CONSEQUENTIAL DAMAGES OR ANY DAMAGES WHATSOEVER RESULTING FROM LOSS OF USE,
 * DATA OR PROFITS, WHETHER IN AN ACTION OF CONTRACT, NEGLIGENCE OR OTHER
 * TORTIOUS ACTION, ARISING OUT OF OR IN CONNECTION WITH THE USE OR PERFORMANCE
 * OF THIS SOFTWARE.
 */

#if HAVE_CONFIG_H
#include "config.h"
#endif

#ifndef LITEST_H
#define LITEST_H

#include <stdbool.h>
#include <check.h>
#include <libevdev/libevdev.h>
#include <libevdev/libevdev-uinput.h>
#include <libinput.h>

enum litest_device_type {
	LITEST_NO_DEVICE = -1,
<<<<<<< HEAD
	LITEST_SYNAPTICS_CLICKPAD,
	LITEST_SYNAPTICS_TOUCHPAD,
	LITEST_SYNAPTICS_TOPBUTTONPAD,
	LITEST_BCM5974,
	LITEST_KEYBOARD,
	LITEST_TRACKPOINT,
	LITEST_MOUSE,
	LITEST_WACOM_TOUCH,
	LITEST_WACOM_BAMBOO,
	LITEST_WACOM_CINTIQ,
	LITEST_WACOM_INTUOS,
	LITEST_WACOM_ISDV4,
=======
	LITEST_SYNAPTICS_CLICKPAD = -2,
	LITEST_SYNAPTICS_TOUCHPAD = -3,
	LITEST_SYNAPTICS_TOPBUTTONPAD = -4,
	LITEST_BCM5974 = -5,
	LITEST_KEYBOARD = -6,
	LITEST_TRACKPOINT = -7,
	LITEST_MOUSE = -8,
	LITEST_WACOM_TOUCH = -9,
	LITEST_ALPS_SEMI_MT = -10,
	LITEST_GENERIC_SINGLETOUCH = -11,
>>>>>>> fa363ed0
};

enum litest_device_feature {
	LITEST_DISABLE_DEVICE = -1,
	LITEST_ANY = 0,
	LITEST_TOUCHPAD = 1 << 0,
	LITEST_CLICKPAD = 1 << 1,
	LITEST_BUTTON = 1 << 2,
	LITEST_KEYS = 1 << 3,
	LITEST_POINTER = 1 << 4,
	LITEST_WHEEL = 1 << 5,
	LITEST_TOUCH = 1 << 6,
	LITEST_SINGLE_TOUCH = 1 << 7,
	LITEST_APPLE_CLICKPAD = 1 << 8,
	LITEST_TOPBUTTONPAD = 1 << 9,
<<<<<<< HEAD
	LITEST_TABLET = 1 << 10,
	LITEST_DISTANCE = 1 << 11,
	LITEST_TOOL_SERIAL = 1 << 12,
=======
	LITEST_SEMI_MT = 1 << 10,
	LITEST_POINTINGSTICK = 1 << 11,
>>>>>>> fa363ed0
};

struct litest_device {
	struct libevdev *evdev;
	struct libevdev_uinput *uinput;
	struct libinput *libinput;
	bool owns_context;
	struct libinput_device *libinput_device;
	struct litest_device_interface *interface;

	int ntouches_down;
	void *private; /* device-specific data */
};

struct libinput *litest_create_context(void);
struct axis_replacement {
	int32_t evcode;
	int32_t value;
};

void litest_add(const char *name, void *func,
		enum litest_device_feature required_feature,
		enum litest_device_feature excluded_feature);
void
litest_add_for_device(const char *name,
		      void *func,
		      enum litest_device_type type);
void litest_add_no_device(const char *name, void *func);

int litest_run(int argc, char **argv);
struct litest_device * litest_create_device(enum litest_device_type which);
struct litest_device * litest_add_device(struct libinput *libinput,
					 enum litest_device_type which);
struct libevdev_uinput *
litest_create_uinput_device_from_description(const char *name,
					     const struct input_id *id,
					     const struct input_absinfo *abs,
					     const int *events);
struct litest_device *
litest_create_device_with_overrides(enum litest_device_type which,
				    const char *name_override,
				    struct input_id *id_override,
				    const struct input_absinfo *abs_override,
				    const int *events_override);
struct litest_device *
litest_add_device_with_overrides(struct libinput *libinput,
				 enum litest_device_type which,
				 const char *name_override,
				 struct input_id *id_override,
				 const struct input_absinfo *abs_override,
				 const int *events_override);

struct litest_device *litest_current_device(void);
void litest_delete_device(struct litest_device *d);
int litest_handle_events(struct litest_device *d);

void litest_event(struct litest_device *t,
		  unsigned int type,
		  unsigned int code,
		  int value);
int litest_auto_assign_value(struct litest_device *d,
			     const struct input_event *ev,
			     int slot, double x, double y);
void litest_touch_up(struct litest_device *d, unsigned int slot);
void litest_touch_move(struct litest_device *d,
		       unsigned int slot,
		       double x,
		       double y);
void litest_touch_down(struct litest_device *d,
		       unsigned int slot,
		       double x,
		       double y);
void litest_touch_move_to(struct litest_device *d,
			  unsigned int slot,
			  double x_from, double y_from,
			  double x_to, double y_to,
			  int steps);
void litest_tablet_proximity_in(struct litest_device *d,
				int x, int y,
				struct axis_replacement *axes);
void litest_tablet_proximity_out(struct litest_device *d);
void litest_tablet_motion(struct litest_device *d,
			  int x, int y,
			  struct axis_replacement *axes);
void litest_button_click(struct litest_device *d,
			 unsigned int button,
			 bool is_press);
void litest_keyboard_key(struct litest_device *d,
			 unsigned int key,
			 bool is_press);
void litest_wait_for_event(struct libinput *li);
void litest_wait_for_event_of_type(struct libinput *li, ...);
void litest_drain_events(struct libinput *li);
void litest_assert_empty_queue(struct libinput *li);
void litest_assert_button_event(struct libinput *li,
				unsigned int button,
				enum libinput_button_state state);
void litest_assert_scroll(struct libinput *li, unsigned int axis, int dir);

struct libevdev_uinput * litest_create_uinput_device(const char *name,
						     struct input_id *id,
						     ...);
struct libevdev_uinput * litest_create_uinput_abs_device(const char *name,
							 struct input_id *id,
							 const struct input_absinfo *abs,
							 ...);
#define litest_assert_double_eq(a_, b_)\
	ck_assert_int_eq((int)(a_ * 256), (int)(b_ * 256))

#define litest_assert_double_ne(a_, b_)\
	ck_assert_int_ne((int)(a_ * 256), (int)(b_ * 256))

#define litest_assert_double_lt(a_, b_)\
	ck_assert_int_lt((int)(a_ * 256), (int)(b_ * 256))

#define litest_assert_double_le(a_, b_)\
	ck_assert_int_le((int)(a_ * 256), (int)(b_ * 256))

#define litest_assert_double_gt(a_, b_)\
	ck_assert_int_gt((int)(a_ * 256), (int)(b_ * 256))

#define litest_assert_double_ge(a_, b_)\
	ck_assert_int_ge((int)(a_ * 256), (int)(b_ * 256))

#ifndef ck_assert_notnull
#define ck_assert_notnull(ptr) ck_assert_ptr_ne(ptr, NULL)
#endif

#endif /* LITEST_H */<|MERGE_RESOLUTION|>--- conflicted
+++ resolved
@@ -35,20 +35,6 @@
 
 enum litest_device_type {
 	LITEST_NO_DEVICE = -1,
-<<<<<<< HEAD
-	LITEST_SYNAPTICS_CLICKPAD,
-	LITEST_SYNAPTICS_TOUCHPAD,
-	LITEST_SYNAPTICS_TOPBUTTONPAD,
-	LITEST_BCM5974,
-	LITEST_KEYBOARD,
-	LITEST_TRACKPOINT,
-	LITEST_MOUSE,
-	LITEST_WACOM_TOUCH,
-	LITEST_WACOM_BAMBOO,
-	LITEST_WACOM_CINTIQ,
-	LITEST_WACOM_INTUOS,
-	LITEST_WACOM_ISDV4,
-=======
 	LITEST_SYNAPTICS_CLICKPAD = -2,
 	LITEST_SYNAPTICS_TOUCHPAD = -3,
 	LITEST_SYNAPTICS_TOPBUTTONPAD = -4,
@@ -59,7 +45,10 @@
 	LITEST_WACOM_TOUCH = -9,
 	LITEST_ALPS_SEMI_MT = -10,
 	LITEST_GENERIC_SINGLETOUCH = -11,
->>>>>>> fa363ed0
+	LITEST_WACOM_BAMBOO = -12,
+	LITEST_WACOM_CINTIQ = -13,
+	LITEST_WACOM_INTUOS = -14,
+	LITEST_WACOM_ISDV4 = -15,
 };
 
 enum litest_device_feature {
@@ -75,14 +64,11 @@
 	LITEST_SINGLE_TOUCH = 1 << 7,
 	LITEST_APPLE_CLICKPAD = 1 << 8,
 	LITEST_TOPBUTTONPAD = 1 << 9,
-<<<<<<< HEAD
-	LITEST_TABLET = 1 << 10,
-	LITEST_DISTANCE = 1 << 11,
-	LITEST_TOOL_SERIAL = 1 << 12,
-=======
 	LITEST_SEMI_MT = 1 << 10,
 	LITEST_POINTINGSTICK = 1 << 11,
->>>>>>> fa363ed0
+	LITEST_TABLET = 1 << 12,
+	LITEST_DISTANCE = 1 << 13,
+	LITEST_TOOL_SERIAL = 1 << 14,
 };
 
 struct litest_device {

/*
 * Copyright © 2013 Red Hat, Inc.
 *
 * Permission to use, copy, modify, distribute, and sell this software and its
 * documentation for any purpose is hereby granted without fee, provided that
 * the above copyright notice appear in all copies and that both that copyright
 * notice and this permission notice appear in supporting documentation, and
 * that the name of the copyright holders not be used in advertising or
 * publicity pertaining to distribution of the software without specific,
 * written prior permission.  The copyright holders make no representations
 * about the suitability of this software for any purpose.  It is provided "as
 * is" without express or implied warranty.
 *
 * THE COPYRIGHT HOLDERS DISCLAIM ALL WARRANTIES WITH REGARD TO THIS SOFTWARE,
 * INCLUDING ALL IMPLIED WARRANTIES OF MERCHANTABILITY AND FITNESS, IN NO
 * EVENT SHALL THE COPYRIGHT HOLDERS BE LIABLE FOR ANY SPECIAL, INDIRECT OR
 * CONSEQUENTIAL DAMAGES OR ANY DAMAGES WHATSOEVER RESULTING FROM LOSS OF USE,
 * DATA OR PROFITS, WHETHER IN AN ACTION OF CONTRACT, NEGLIGENCE OR OTHER
 * TORTIOUS ACTION, ARISING OUT OF OR IN CONNECTION WITH THE USE OR PERFORMANCE
 * OF THIS SOFTWARE.
 */

#if HAVE_CONFIG_H
#include "config.h"
#endif

#ifndef LITEST_H
#define LITEST_H

#include <stdbool.h>
#include <check.h>
#include <libevdev/libevdev.h>
#include <libevdev/libevdev-uinput.h>
#include <libinput.h>

enum litest_device_type {
	LITEST_NO_DEVICE = -1,
	LITEST_SYNAPTICS_CLICKPAD = -2,
	LITEST_SYNAPTICS_TOUCHPAD = -3,
	LITEST_SYNAPTICS_TOPBUTTONPAD = -4,
	LITEST_BCM5974 = -5,
	LITEST_KEYBOARD = -6,
	LITEST_TRACKPOINT = -7,
	LITEST_MOUSE = -8,
	LITEST_WACOM_TOUCH = -9,
	LITEST_ALPS_SEMI_MT = -10,
	LITEST_GENERIC_SINGLETOUCH = -11,
	LITEST_MS_SURFACE_COVER = -12,
	LITEST_QEMU_TABLET = -13,
	LITEST_XEN_VIRTUAL_POINTER = -14,
	LITEST_VMWARE_VIRTMOUSE = -15,
<<<<<<< HEAD
	LITEST_WACOM_BAMBOO = -16,
	LITEST_WACOM_CINTIQ = -17,
	LITEST_WACOM_INTUOS = -18,
	LITEST_WACOM_ISDV4 = -19,
=======
	LITEST_SYNAPTICS_HOVER_SEMI_MT = -16,
>>>>>>> 82c2b783
};

enum litest_device_feature {
	LITEST_DISABLE_DEVICE = -1,
	LITEST_ANY = 0,
	LITEST_TOUCHPAD = 1 << 0,
	LITEST_CLICKPAD = 1 << 1,
	LITEST_BUTTON = 1 << 2,
	LITEST_KEYS = 1 << 3,
	LITEST_RELATIVE = 1 << 4,
	LITEST_WHEEL = 1 << 5,
	LITEST_TOUCH = 1 << 6,
	LITEST_SINGLE_TOUCH = 1 << 7,
	LITEST_APPLE_CLICKPAD = 1 << 8,
	LITEST_TOPBUTTONPAD = 1 << 9,
	LITEST_SEMI_MT = 1 << 10,
	LITEST_POINTINGSTICK = 1 << 11,
	LITEST_FAKE_MT = 1 << 12,
	LITEST_ABSOLUTE = 1 << 13,
	LITEST_TABLET = 1 << 14,
	LITEST_DISTANCE = 1 << 15,
	LITEST_TOOL_SERIAL = 1 << 16,
};

struct litest_device {
	struct libevdev *evdev;
	struct libevdev_uinput *uinput;
	struct libinput *libinput;
	bool owns_context;
	struct libinput_device *libinput_device;
	struct litest_device_interface *interface;

	int ntouches_down;
	bool skip_ev_syn;

	void *private; /* device-specific data */
};

struct libinput *litest_create_context(void);
struct axis_replacement {
	int32_t evcode;
	int32_t value;
};

void litest_add(const char *name, void *func,
		enum litest_device_feature required_feature,
		enum litest_device_feature excluded_feature);
void
litest_add_for_device(const char *name,
		      void *func,
		      enum litest_device_type type);
void litest_add_no_device(const char *name, void *func);

int litest_run(int argc, char **argv);
struct litest_device * litest_create_device(enum litest_device_type which);
struct litest_device * litest_add_device(struct libinput *libinput,
					 enum litest_device_type which);
struct libevdev_uinput *
litest_create_uinput_device_from_description(const char *name,
					     const struct input_id *id,
					     const struct input_absinfo *abs,
					     const int *events);
struct litest_device *
litest_create_device_with_overrides(enum litest_device_type which,
				    const char *name_override,
				    struct input_id *id_override,
				    const struct input_absinfo *abs_override,
				    const int *events_override);
struct litest_device *
litest_add_device_with_overrides(struct libinput *libinput,
				 enum litest_device_type which,
				 const char *name_override,
				 struct input_id *id_override,
				 const struct input_absinfo *abs_override,
				 const int *events_override);

struct litest_device *litest_current_device(void);
void litest_delete_device(struct litest_device *d);
int litest_handle_events(struct litest_device *d);

void litest_event(struct litest_device *t,
		  unsigned int type,
		  unsigned int code,
		  int value);
int litest_auto_assign_value(struct litest_device *d,
			     const struct input_event *ev,
			     int slot, double x, double y);
void litest_touch_up(struct litest_device *d, unsigned int slot);
void litest_touch_move(struct litest_device *d,
		       unsigned int slot,
		       double x,
		       double y);
void litest_touch_down(struct litest_device *d,
		       unsigned int slot,
		       double x,
		       double y);
void litest_touch_move_to(struct litest_device *d,
			  unsigned int slot,
			  double x_from, double y_from,
			  double x_to, double y_to,
			  int steps, int sleep_ms);
void litest_tablet_proximity_in(struct litest_device *d,
				int x, int y,
				struct axis_replacement *axes);
void litest_tablet_proximity_out(struct litest_device *d);
void litest_tablet_motion(struct litest_device *d,
			  int x, int y,
			  struct axis_replacement *axes);
void litest_button_click(struct litest_device *d,
			 unsigned int button,
			 bool is_press);
void litest_button_scroll(struct litest_device *d,
			 unsigned int button,
			 double dx, double dy);
void litest_keyboard_key(struct litest_device *d,
			 unsigned int key,
			 bool is_press);
void litest_wait_for_event(struct libinput *li);
void litest_wait_for_event_of_type(struct libinput *li, ...);
void litest_drain_events(struct libinput *li);
void litest_assert_empty_queue(struct libinput *li);
void litest_assert_button_event(struct libinput *li,
				unsigned int button,
				enum libinput_button_state state);
void litest_assert_scroll(struct libinput *li,
			  enum libinput_pointer_axis axis,
			  int minimum_movement);
void litest_assert_only_typed_events(struct libinput *li,
				     enum libinput_event_type type);

struct libevdev_uinput * litest_create_uinput_device(const char *name,
						     struct input_id *id,
						     ...);
struct libevdev_uinput * litest_create_uinput_abs_device(const char *name,
							 struct input_id *id,
							 const struct input_absinfo *abs,
							 ...);
#define litest_assert_double_eq(a_, b_)\
	ck_assert_int_eq((int)(a_ * 256), (int)(b_ * 256))

#define litest_assert_double_ne(a_, b_)\
	ck_assert_int_ne((int)(a_ * 256), (int)(b_ * 256))

#define litest_assert_double_lt(a_, b_)\
	ck_assert_int_lt((int)(a_ * 256), (int)(b_ * 256))

#define litest_assert_double_le(a_, b_)\
	ck_assert_int_le((int)(a_ * 256), (int)(b_ * 256))

#define litest_assert_double_gt(a_, b_)\
	ck_assert_int_gt((int)(a_ * 256), (int)(b_ * 256))

#define litest_assert_double_ge(a_, b_)\
	ck_assert_int_ge((int)(a_ * 256), (int)(b_ * 256))

void litest_timeout_tap(void);
void litest_timeout_softbuttons(void);
void litest_timeout_buttonscroll(void);

void litest_push_event_frame(struct litest_device *dev);
void litest_pop_event_frame(struct litest_device *dev);

/* this is a semi-mt device, so we keep track of the touches that the tests
 * send and modify them so that the first touch is always slot 0 and sends
 * the top-left of the bounding box, the second is always slot 1 and sends
 * the bottom-right of the bounding box.
 * Lifting any of two fingers terminates slot 1
 */
struct litest_semi_mt {
	int tracking_id;
	/* The actual touches requested by the test for the two slots
	 * in the 0..100 range used by litest */
	struct {
		double x, y;
	} touches[2];
};

void litest_semi_mt_touch_down(struct litest_device *d,
			       struct litest_semi_mt *semi_mt,
			       unsigned int slot,
			       double x, double y);
void litest_semi_mt_touch_move(struct litest_device *d,
			       struct litest_semi_mt *semi_mt,
			       unsigned int slot,
			       double x, double y);
void litest_semi_mt_touch_up(struct litest_device *d,
			     struct litest_semi_mt *semi_mt,
			     unsigned int slot);

#ifndef ck_assert_notnull
#define ck_assert_notnull(ptr) ck_assert_ptr_ne(ptr, NULL)
#endif

#endif /* LITEST_H */<|MERGE_RESOLUTION|>--- conflicted
+++ resolved
@@ -49,14 +49,11 @@
 	LITEST_QEMU_TABLET = -13,
 	LITEST_XEN_VIRTUAL_POINTER = -14,
 	LITEST_VMWARE_VIRTMOUSE = -15,
-<<<<<<< HEAD
-	LITEST_WACOM_BAMBOO = -16,
-	LITEST_WACOM_CINTIQ = -17,
-	LITEST_WACOM_INTUOS = -18,
-	LITEST_WACOM_ISDV4 = -19,
-=======
 	LITEST_SYNAPTICS_HOVER_SEMI_MT = -16,
->>>>>>> 82c2b783
+	LITEST_WACOM_BAMBOO = -17,
+	LITEST_WACOM_CINTIQ = -18,
+	LITEST_WACOM_INTUOS = -19,
+	LITEST_WACOM_ISDV4 = -20,
 };
 
 enum litest_device_feature {

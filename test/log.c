/*
 * Copyright © 2014 Red Hat, Inc.
 *
 * Permission to use, copy, modify, distribute, and sell this software and
 * its documentation for any purpose is hereby granted without fee, provided
 * that the above copyright notice appear in all copies and that both that
 * copyright notice and this permission notice appear in supporting
 * documentation, and that the name of the copyright holders not be used in
 * advertising or publicity pertaining to distribution of the software
 * without specific, written prior permission.  The copyright holders make
 * no representations about the suitability of this software for any
 * purpose.  It is provided "as is" without express or implied warranty.
 *
 * THE COPYRIGHT HOLDERS DISCLAIM ALL WARRANTIES WITH REGARD TO THIS
 * SOFTWARE, INCLUDING ALL IMPLIED WARRANTIES OF MERCHANTABILITY AND
 * FITNESS, IN NO EVENT SHALL THE COPYRIGHT HOLDERS BE LIABLE FOR ANY
 * SPECIAL, INDIRECT OR CONSEQUENTIAL DAMAGES OR ANY DAMAGES WHATSOEVER
 * RESULTING FROM LOSS OF USE, DATA OR PROFITS, WHETHER IN AN ACTION OF
 * CONTRACT, NEGLIGENCE OR OTHER TORTIOUS ACTION, ARISING OUT OF OR IN
 * CONNECTION WITH THE USE OR PERFORMANCE OF THIS SOFTWARE.
 */

#include <config.h>

#include <check.h>
#include <errno.h>
#include <fcntl.h>
#include <libinput.h>
#include <libudev.h>
#include <unistd.h>

#include "litest.h"

static int log_handler_called;
static struct libinput *log_handler_context;

static int open_restricted(const char *path, int flags, void *data)
{
	int fd;
	fd = open(path, flags);
	return fd < 0 ? -errno : fd;
}
static void close_restricted(int fd, void *data)
{
	close(fd);
}

const struct libinput_interface simple_interface = {
	.open_restricted = open_restricted,
	.close_restricted = close_restricted,
};

static void
simple_log_handler(struct libinput *libinput,
		   enum libinput_log_priority priority,
		   const char *format,
		   va_list args)
{
	log_handler_called++;
	if (log_handler_context)
		ck_assert(libinput == log_handler_context);
	ck_assert(format != NULL);
}

START_TEST(log_default_priority)
{
	enum libinput_log_priority pri;
	struct libinput *li;

	li = libinput_path_create_context(&simple_interface, NULL);
	pri = libinput_log_get_priority(li);

	ck_assert_int_eq(pri, LIBINPUT_LOG_PRIORITY_ERROR);

<<<<<<< HEAD
	libinput_destroy(li);
=======
	libinput_unref(li);
	libinput_log_set_priority(pri);
>>>>>>> 89aa3ca1
}
END_TEST

START_TEST(log_handler_invoked)
{
	struct libinput *li;

	li = libinput_path_create_context(&simple_interface, NULL);

<<<<<<< HEAD
	libinput_log_set_priority(li, LIBINPUT_LOG_PRIORITY_DEBUG);
	libinput_log_set_handler(li, simple_log_handler);
	log_handler_context = li;
=======
	ck_assert_int_gt(log_handler_called, 0);
	log_handler_called = 0;

	libinput_unref(li);

	libinput_log_set_priority(pri);
}
END_TEST

START_TEST(log_userdata)
{
	struct libinput *li;
	enum libinput_log_priority pri = libinput_log_get_priority();

	libinput_log_set_priority(LIBINPUT_LOG_PRIORITY_DEBUG);
	libinput_log_set_handler(simple_log_handler, &li);
	log_handler_userdata = &li;
>>>>>>> 89aa3ca1

	libinput_path_add_device(li, "/tmp");

	ck_assert_int_gt(log_handler_called, 0);
	log_handler_called = 0;

<<<<<<< HEAD
	libinput_destroy(li);

	log_handler_context = NULL;
=======
	libinput_unref(li);
	libinput_log_set_priority(pri);
>>>>>>> 89aa3ca1
}
END_TEST

START_TEST(log_handler_NULL)
{
	struct libinput *li;

	li = libinput_path_create_context(&simple_interface, NULL);
	libinput_log_set_priority(li, LIBINPUT_LOG_PRIORITY_DEBUG);
	libinput_log_set_handler(li, NULL);

	libinput_path_add_device(li, "/tmp");

	ck_assert_int_eq(log_handler_called, 0);
	log_handler_called = 0;

<<<<<<< HEAD
	libinput_destroy(li);
=======
	libinput_unref(li);
	libinput_log_set_priority(pri);
>>>>>>> 89aa3ca1
}
END_TEST

START_TEST(log_priority)
{
	struct libinput *li;

	li = libinput_path_create_context(&simple_interface, NULL);
	libinput_log_set_priority(li, LIBINPUT_LOG_PRIORITY_ERROR);
	libinput_log_set_handler(li, simple_log_handler);
	log_handler_context = li;

	libinput_path_add_device(li, "/tmp");

	ck_assert_int_eq(log_handler_called, 0);

	libinput_log_set_priority(li, LIBINPUT_LOG_PRIORITY_INFO);
	libinput_path_add_device(li, "/tmp");
	ck_assert_int_gt(log_handler_called, 0);

	log_handler_called = 0;

<<<<<<< HEAD
	libinput_destroy(li);
	log_handler_context = NULL;
=======
	libinput_unref(li);
	libinput_log_set_priority(pri);
>>>>>>> 89aa3ca1
}
END_TEST

int main (int argc, char **argv) {
	litest_add_no_device("log:defaults", log_default_priority);
	litest_add_no_device("log:logging", log_handler_invoked);
	litest_add_no_device("log:logging", log_handler_NULL);
	litest_add_no_device("log:logging", log_priority);

	return litest_run(argc, argv);
}<|MERGE_RESOLUTION|>--- conflicted
+++ resolved
@@ -72,12 +72,7 @@
 
 	ck_assert_int_eq(pri, LIBINPUT_LOG_PRIORITY_ERROR);
 
-<<<<<<< HEAD
-	libinput_destroy(li);
-=======
 	libinput_unref(li);
-	libinput_log_set_priority(pri);
->>>>>>> 89aa3ca1
 }
 END_TEST
 
@@ -87,43 +82,18 @@
 
 	li = libinput_path_create_context(&simple_interface, NULL);
 
-<<<<<<< HEAD
 	libinput_log_set_priority(li, LIBINPUT_LOG_PRIORITY_DEBUG);
 	libinput_log_set_handler(li, simple_log_handler);
 	log_handler_context = li;
-=======
-	ck_assert_int_gt(log_handler_called, 0);
-	log_handler_called = 0;
-
-	libinput_unref(li);
-
-	libinput_log_set_priority(pri);
-}
-END_TEST
-
-START_TEST(log_userdata)
-{
-	struct libinput *li;
-	enum libinput_log_priority pri = libinput_log_get_priority();
-
-	libinput_log_set_priority(LIBINPUT_LOG_PRIORITY_DEBUG);
-	libinput_log_set_handler(simple_log_handler, &li);
-	log_handler_userdata = &li;
->>>>>>> 89aa3ca1
 
 	libinput_path_add_device(li, "/tmp");
 
 	ck_assert_int_gt(log_handler_called, 0);
 	log_handler_called = 0;
 
-<<<<<<< HEAD
-	libinput_destroy(li);
+	libinput_unref(li);
 
 	log_handler_context = NULL;
-=======
-	libinput_unref(li);
-	libinput_log_set_priority(pri);
->>>>>>> 89aa3ca1
 }
 END_TEST
 
@@ -140,12 +110,7 @@
 	ck_assert_int_eq(log_handler_called, 0);
 	log_handler_called = 0;
 
-<<<<<<< HEAD
-	libinput_destroy(li);
-=======
 	libinput_unref(li);
-	libinput_log_set_priority(pri);
->>>>>>> 89aa3ca1
 }
 END_TEST
 
@@ -168,13 +133,8 @@
 
 	log_handler_called = 0;
 
-<<<<<<< HEAD
-	libinput_destroy(li);
+	libinput_unref(li);
 	log_handler_context = NULL;
-=======
-	libinput_unref(li);
-	libinput_log_set_priority(pri);
->>>>>>> 89aa3ca1
 }
 END_TEST
 

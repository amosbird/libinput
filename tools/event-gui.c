--- conflicted
+++ resolved
@@ -596,11 +596,6 @@
 				return FALSE;
 			}
 			break;
-<<<<<<< HEAD
-		case LIBINPUT_EVENT_TABLET_AXIS:
-		case LIBINPUT_EVENT_TABLET_PROXIMITY:
-		case LIBINPUT_EVENT_TABLET_BUTTON:
-=======
 		case LIBINPUT_EVENT_GESTURE_SWIPE_BEGIN:
 		case LIBINPUT_EVENT_GESTURE_SWIPE_UPDATE:
 		case LIBINPUT_EVENT_GESTURE_SWIPE_END:
@@ -610,7 +605,10 @@
 		case LIBINPUT_EVENT_GESTURE_PINCH_UPDATE:
 		case LIBINPUT_EVENT_GESTURE_PINCH_END:
 			handle_event_pinch(ev, w);
->>>>>>> bc172215
+			break;
+		case LIBINPUT_EVENT_TABLET_AXIS:
+		case LIBINPUT_EVENT_TABLET_PROXIMITY:
+		case LIBINPUT_EVENT_TABLET_BUTTON:
 			break;
 		}
 
